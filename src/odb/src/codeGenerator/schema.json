{
    "classes_dir": "schema",
    "iterators":[
    {
        "name": "dbModulePortItr",
        "parentObject": "dbModBTerm",
        "tableName": "modbterm_tbl",
        "reversible": "true",
	"orderReversed": "true",
        "flags":["private"],	
        "sequential": 0,
        "includes": ["dbModBTerm.h", "dbModule.h", "dbBusPort.h", "dbBlock.h"]
    },
    {
        "name": "dbModuleModBTermItr",
        "parentObject": "dbModBTerm",
        "tableName": "modbterm_tbl",
        "reversible": "true",
	"orderReversed": "true",
        "flags":["private"],	
        "sequential": 0,
        "includes": ["dbModBTerm.h", "dbModule.h", "dbBusPort.h"]
    },
    {
      "name": "dbModuleInstItr",
      "parentObject": "dbInst",
      "tableName": "inst_tbl",
      "reversible": "true",
      "orderReversed": "true",
      "sequential": 0,
      "includes": ["dbModule.h"]
    },
    {
      "name": "dbModuleModInstItr",
      "parentObject": "dbModInst",
      "tableName": "modinst_tbl",
      "reversible": "true",
      "orderReversed": "true",
        "sequential": 0,
        "includes": ["dbModInst.h", "dbModule.h"]
    },
    {
        "name": "dbModuleBusPortModBTermItr",
        "parentObject": "dbModBTerm",
        "tableName": "modbterm_tbl",
        "reversible": "true",
	"orderReversed": "true",
        "flags":["private"],	
        "sequential": 0,
	"includes": ["dbModBTerm.h", "dbModule.h", "dbBusPort.h"]
    },
    {
        "name": "dbModuleModInstModITermItr",
        "parentObject": "dbModITerm",
        "tableName": "moditerm_tbl",
        "reversible": "true",
        "orderReversed": "true",
        "sequential": 0,
	"includes": ["dbModITerm.h", "dbModule.h", "dbModInst.h"]
    },
    {
      "name": "dbModuleModNetItr",
      "parentObject": "dbModNet",
      "tableName": "modnet_tbl",
      "reversible": "true",
      "orderReversed": "true",
      "sequential": 0,
	"includes": ["dbModNet.h","dbModule.h"]
    },
    {
      "name": "dbModuleModNetModITermItr",
      "parentObject": "dbModITerm",
      "tableName": "moditerm_tbl",
      "reversible": "true",
      "orderReversed": "true",
      "sequential": 0,
	"includes": ["dbModNet.h","dbModule.h"]
    },
    {
      "name": "dbModuleModNetModBTermItr",
      "parentObject": "dbModBTerm",
      "tableName": "modbterm_tbl",
      "reversible": "true",
      "orderReversed": "true",
      "sequential": 0,
	"includes": ["dbModNet.h","dbModule.h"]
    },
    {
      "name": "dbModuleModNetBTermItr",
      "parentObject": "dbBTerm",
      "tableName": "bterm_tbl",
      "reversible": "true",
      "orderReversed": "true",
      "sequential": 0,
	"includes": ["dbModNet.h", "dbModule.h"]
    },
    {
      "name": "dbModuleModNetITermItr",
      "parentObject": "dbITerm",
      "tableName": "iterm_tbl",
      "reversible": "true",
      "orderReversed": "true",
      "sequential": 0,
	"includes": ["dbModNet.h", "dbModule.h"]
    },
    {
      "name": "dbGroupModInstItr",
      "parentObject": "dbModInst",
      "tableName": "modinst_tbl",
      "reversible": "true",
      "orderReversed": "true",
      "sequential": 0,
      "includes": ["dbGroup.h"]
    },
    {
      "name": "dbGroupItr",
      "parentObject": "dbGroup",
      "tableName": "group_tbl",
      "reversible": "true",
      "orderReversed": "true",
      "sequential": 0
    },
    {
      "name": "dbRegionGroupItr",
      "parentObject": "dbGroup",
      "tableName": "group_tbl",
      "reversible": "true",
      "orderReversed": "true",
      "sequential": 0
    },
    {
      "name": "dbGroupInstItr",
      "parentObject": "dbInst",
      "tableName": "inst_tbl",
      "reversible": "true",
      "orderReversed": "true",
      "sequential": 0,
      "includes": ["dbGroup.h"]
    },
    {
      "name": "dbGuideItr",
      "parentObject": "dbGuide",
      "tableName": "guide_tbl",
      "reversible": "true",
      "orderReversed": "true",
      "sequential": 0
    },
    {
      "name": "dbNetTrackItr",
      "parentObject": "dbNetTrack",
      "tableName": "net_tracks_tbl",
      "reversible": "true",
      "orderReversed": "true",
      "sequential": 0
    }
  ],
  "relations":[
    {
      "first":"dbTechLayer",
      "second":"dbTechLayerCutClassRule",
      "type":"1_n",
      "tbl_name":"cut_class_rules_tbl_",
      "hash":true
    },
    {
      "first":"dbTechLayer",
      "second":"dbTechLayerSpacingEolRule",
      "type":"1_n",
      "tbl_name":"spacing_eol_rules_tbl_"
    },
    {
      "first":"dbTechLayer",
      "second":"dbTechLayerCutSpacingRule",
      "type":"1_n",
      "tbl_name":"cut_spacing_rules_tbl_"
    },
    {
      "first":"dbTechLayer",
      "second":"dbTechLayerMinStepRule",
      "type":"1_n",
      "tbl_name":"minstep_rules_tbl_"
    },
    {
      "first":"dbTechLayer",
      "second":"dbTechLayerCornerSpacingRule",
      "type":"1_n",
      "tbl_name":"corner_spacing_rules_tbl_"
    },
    {
      "first":"dbTechLayer",
      "second":"dbTechLayerSpacingTablePrlRule",
      "type":"1_n",
      "tbl_name":"spacing_table_prl_rules_tbl_"
    },
    {
      "first":"dbTechLayer",
      "second":"dbTechLayerCutSpacingTableOrthRule",
      "type":"1_n",
      "tbl_name":"cut_spacing_table_orth_tbl_"
    },
    {
      "first":"dbTechLayer",
      "second":"dbTechLayerCutSpacingTableDefRule",
      "type":"1_n",
      "tbl_name":"cut_spacing_table_def_tbl_"
    },
    {
      "first":"dbTechLayer",
      "second":"dbTechLayerCutEnclosureRule",
      "type":"1_n",
      "tbl_name":"cut_enc_rules_tbl_"
    },
    {
      "first":"dbTechLayer",
      "second":"dbTechLayerEolExtensionRule",
      "type":"1_n",
      "tbl_name":"eol_ext_rules_tbl_"
    },
    {
      "first":"dbTechLayer",
      "second":"dbTechLayerArraySpacingRule",
      "type":"1_n",
      "tbl_name":"array_spacing_rules_tbl_"
    },
    {
      "first":"dbTechLayer",
      "second":"dbTechLayerEolKeepOutRule",
      "type":"1_n",
      "tbl_name":"eol_keep_out_rules_tbl_"
    },
    {
      "first":"dbTechLayer",
      "second":"dbTechLayerMaxSpacingRule",
      "type":"1_n",
      "tbl_name":"max_spacing_rules_tbl_",
      "schema":"db_schema_max_spacing"
    },
    {
      "first":"dbTechLayer",
      "second":"dbTechLayerWidthTableRule",
      "type":"1_n",
      "tbl_name":"width_table_rules_tbl_"
    },
    {
      "first":"dbTechLayer",
      "second":"dbTechLayerMinCutRule",
      "type":"1_n",
      "tbl_name":"min_cuts_rules_tbl_"
    },
    {
      "first":"dbTechLayer",
      "second":"dbTechLayerAreaRule",
      "type":"1_n",
      "tbl_name":"area_rules_tbl_"
    },
    {
      "first":"dbTechLayer",
      "second":"dbTechLayerForbiddenSpacingRule",
      "type":"1_n",
      "tbl_name":"forbidden_spacing_rules_tbl_",
      "schema":"db_schema_lef58_forbidden_spacing"
    },
    {
      "first":"dbTechLayer",
      "second":"dbTechLayerKeepOutZoneRule",
      "type":"1_n",
      "tbl_name":"keepout_zone_rules_tbl_",
      "schema":"db_schema_keepout_zone"
    },
    {
      "first":"dbTechLayer",
      "second":"dbTechLayerWrongDirSpacingRule",
      "type":"1_n",
      "tbl_name":"wrongdir_spacing_rules_tbl_",
      "schema":"db_schema_wrongdir_spacing"
    },
    {
      "first":"dbTechLayer",
      "second":"dbTechLayerTwoWiresForbiddenSpcRule",
      "type":"1_n",
      "tbl_name":"two_wires_forbidden_spc_rules_tbl_",
      "schema":"db_schema_lef58_two_wires_forbidden_spacing"
    },
    {
      "first": "dbDft",
      "second": "dbScanPin",
      "type": "1_n",
      "tbl_name": "scan_pins_",
      "flags": ["no-get"]
    },
    {
      "first": "dbScanChain",
      "second": "dbScanPartition",
      "type": "1_n",
      "tbl_name": "scan_partitions_"
    },
    {
      "first": "dbScanPartition",
      "second": "dbScanList",
      "type": "1_n",
      "tbl_name": "scan_lists_"
    },
    {
      "first": "dbScanList",
      "second": "dbScanInst",
      "type": "1_n",
      "tbl_name": "scan_insts_"
    },
    {
      "first": "dbDft",
      "second": "dbScanChain",
      "type": "1_n",
      "tbl_name": "scan_chains_"
    },
    {
<<<<<<< HEAD
      "first":"dbMarkerCategory",
      "second":"dbMarker",
      "type":"1_n",
      "tbl_name":"marker_tbl_"
    },
    {
      "first":"dbMarkerCategory",
      "second":"dbMarkerCategory",
      "type":"1_n",
      "tbl_name":"categories_tbl_",
      "hash":true
=======
      "first": "dbGDSStructure",
      "second": "dbGDSBoundary",
      "type": "1_n",
      "tbl_name": "boundaries_"
    },
    {
      "first": "dbGDSStructure",
      "second": "dbGDSBox",
      "type": "1_n",
      "tbl_name": "boxes_"
    },
    {
      "first": "dbGDSStructure",
      "second": "dbGDSNode",
      "type": "1_n",
      "tbl_name": "nodes_"
    },
    {
      "first": "dbGDSStructure",
      "second": "dbGDSPath",
      "type": "1_n",
      "tbl_name": "paths_"
    },
    {
      "first": "dbGDSStructure",
      "second": "dbGDSSRef",
      "type": "1_n",
      "tbl_name": "srefs_"
    },
    {
      "first": "dbGDSStructure",
      "second": "dbGDSText",
      "type": "1_n",
      "tbl_name": "texts_"
>>>>>>> d628f2d0
    }
  ]
}<|MERGE_RESOLUTION|>--- conflicted
+++ resolved
@@ -313,7 +313,42 @@
       "tbl_name": "scan_chains_"
     },
     {
-<<<<<<< HEAD
+      "first": "dbGDSStructure",
+      "second": "dbGDSBoundary",
+      "type": "1_n",
+      "tbl_name": "boundaries_"
+    },
+    {
+      "first": "dbGDSStructure",
+      "second": "dbGDSBox",
+      "type": "1_n",
+      "tbl_name": "boxes_"
+    },
+    {
+      "first": "dbGDSStructure",
+      "second": "dbGDSNode",
+      "type": "1_n",
+      "tbl_name": "nodes_"
+    },
+    {
+      "first": "dbGDSStructure",
+      "second": "dbGDSPath",
+      "type": "1_n",
+      "tbl_name": "paths_"
+    },
+    {
+      "first": "dbGDSStructure",
+      "second": "dbGDSSRef",
+      "type": "1_n",
+      "tbl_name": "srefs_"
+    },
+    {
+      "first": "dbGDSStructure",
+      "second": "dbGDSText",
+      "type": "1_n",
+      "tbl_name": "texts_"
+    },
+    {
       "first":"dbMarkerCategory",
       "second":"dbMarker",
       "type":"1_n",
@@ -325,42 +360,6 @@
       "type":"1_n",
       "tbl_name":"categories_tbl_",
       "hash":true
-=======
-      "first": "dbGDSStructure",
-      "second": "dbGDSBoundary",
-      "type": "1_n",
-      "tbl_name": "boundaries_"
-    },
-    {
-      "first": "dbGDSStructure",
-      "second": "dbGDSBox",
-      "type": "1_n",
-      "tbl_name": "boxes_"
-    },
-    {
-      "first": "dbGDSStructure",
-      "second": "dbGDSNode",
-      "type": "1_n",
-      "tbl_name": "nodes_"
-    },
-    {
-      "first": "dbGDSStructure",
-      "second": "dbGDSPath",
-      "type": "1_n",
-      "tbl_name": "paths_"
-    },
-    {
-      "first": "dbGDSStructure",
-      "second": "dbGDSSRef",
-      "type": "1_n",
-      "tbl_name": "srefs_"
-    },
-    {
-      "first": "dbGDSStructure",
-      "second": "dbGDSText",
-      "type": "1_n",
-      "tbl_name": "texts_"
->>>>>>> d628f2d0
     }
   ]
 }