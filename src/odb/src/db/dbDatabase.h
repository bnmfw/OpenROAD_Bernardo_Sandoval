///////////////////////////////////////////////////////////////////////////////
// BSD 3-Clause License
//
// Copyright (c) 2019, Nefelus Inc
// All rights reserved.
//
// Redistribution and use in source and binary forms, with or without
// modification, are permitted provided that the following conditions are met:
//
// * Redistributions of source code must retain the above copyright notice, this
//   list of conditions and the following disclaimer.
//
// * Redistributions in binary form must reproduce the above copyright notice,
//   this list of conditions and the following disclaimer in the documentation
//   and/or other materials provided with the distribution.
//
// * Neither the name of the copyright holder nor the names of its
//   contributors may be used to endorse or promote products derived from
//   this software without specific prior written permission.
//
// THIS SOFTWARE IS PROVIDED BY THE COPYRIGHT HOLDERS AND CONTRIBUTORS "AS IS"
// AND ANY EXPRESS OR IMPLIED WARRANTIES, INCLUDING, BUT NOT LIMITED TO, THE
// IMPLIED WARRANTIES OF MERCHANTABILITY AND FITNESS FOR A PARTICULAR PURPOSE
// ARE DISCLAIMED. IN NO EVENT SHALL THE COPYRIGHT HOLDER OR CONTRIBUTORS BE
// LIABLE FOR ANY DIRECT, INDIRECT, INCIDENTAL, SPECIAL, EXEMPLARY, OR
// CONSEQUENTIAL DAMAGES (INCLUDING, BUT NOT LIMITED TO, PROCUREMENT OF
// SUBSTITUTE GOODS OR SERVICES; LOSS OF USE, DATA, OR PROFITS; OR BUSINESS
// INTERRUPTION) HOWEVER CAUSED AND ON ANY THEORY OF LIABILITY, WHETHER IN
// CONTRACT, STRICT LIABILITY, OR TORT (INCLUDING NEGLIGENCE OR OTHERWISE)
// ARISING IN ANY WAY OUT OF THE USE OF THIS SOFTWARE, EVEN IF ADVISED OF THE
// POSSIBILITY OF SUCH DAMAGE.

#pragma once

#include <iostream>

#include "dbCore.h"
#include "odb/odb.h"

namespace utl {
class Logger;
}

namespace odb {

//
// When changing the database schema please add a #define to refer to the schema
// changes. Use the define statement along with the isSchema(rev) method:
//
// GOOD:
//
//    if ( db->isSchema(db_schema_initial) )
//    {
//     ....
//    }
//
// Don't use a revision number in the code, because it is hard to read:
//
// BAD:
//
//    if ( db->_schema_minor > 33 )
//    {
//     ....
//    }
//

//
// Schema Revisions
//
const uint db_schema_major = 0;  // Not used...
const uint db_schema_initial = 57;

<<<<<<< HEAD
const uint db_schema_minor = 86;  // Current revision number

// Revision where odb::Polygon was added
const uint db_schema_polygon = 86;
=======
const uint db_schema_minor = 87;  // Current revision number

// Revision where _dbTechLayer::max_spacing_rules_tbl_ was added
const uint db_schema_max_spacing = 87;

// Revision where bus ports added to odb
const uint db_schema_odb_busport = 86;
>>>>>>> 28f8d02f

// Revision where constraint region was added to dbBTerm
const uint db_schema_bterm_constraint_region = 85;

// Revision where GRT layer adjustment was relocated to dbTechLayer
const uint db_schema_layer_adjustment = 84;

// Revision where scan structs are added
const uint db_schema_add_scan = 83;

// Revision where _dbTechLayer::two_wires_forbidden_spc_rules_tbl_ was added
const uint db_schema_lef58_two_wires_forbidden_spacing = 82;
// Revision where hierarchy schema with modnets, modbterms, moditerms introduced
const uint db_schema_update_hierarchy = 81;
// Revision where dbPowerSwitch changed from strings to structs
const uint db_schema_update_db_power_switch = 80;

// Revision where dbGCellGrid::GCellData moved to uint8_t
const uint db_schema_smaler_gcelldata = 79;

// Revision where _dbBox / flags.mask was added
const uint db_schema_dbbox_mask = 78;

const uint db_schema_level_shifter_cell = 77;

const uint db_schema_power_domain_voltage = 76;

// Revision where _dbTechLayer::wrongdir_spacing_rules_tbl_ was added
const uint db_schema_wrongdir_spacing = 75;

// Revision where _dbLevelShifter was added
const uint db_schema_level_shifter = 74;

// Revision where _dbSite::_row_pattern/_parent_lib/_parent_site were added
const uint db_schema_site_row_pattern = 73;

// Revision where _dbMaster::_lib_for_site was added
const uint db_schema_dbmaster_lib_for_site = 72;

// Revision where _dbObstruction::_except_pg_nets was added
const uint db_schema_except_pg_nets_obstruction = 71;

// Revision where _dbTechLayer::forbidden_spacing_rules_tbl_ was added
const uint db_schema_lef58_forbidden_spacing = 70;

// Revision where upf power switch mapping was added.
const uint db_schema_upf_power_switch_mapping = 69;

// Revision where _component_shift_mask is added to _dbBlock.
const uint db_schema_block_component_mask_shift = 68;

// Revision where _minExtModelIndex & _maxExtModelIndex removed from
// _dbBlock.
const uint db_schema_block_ext_model_index = 67;

// Revision where _tech moved to _dbBlock & _dbLib from _dbDatabase.
// Added name to dbTech.
const uint db_schema_block_tech = 66;

// Revision where _dbGCellGrid switch to using dbMatrix
const uint db_schema_gcell_grid_matrix = 65;

// Revision where _dbBoxFlags shifted _mark bit to _layer_id
const uint db_schema_box_layer_bits = 64;

// Revision where _dbTechLayer::keepout_zone_rules_tbl_ was added
const uint db_schema_keepout_zone = 63;

// Revision where _dbBlock::_net_tracks_tbl was added
const uint db_schema_net_tracks = 62;

// Revision where _dbTechLayer::_first_last_pitch was added
const uint db_schema_lef58_pitch = 61;

// Revision where _dbTechLayer::wrong_way_width_ was added
const uint db_schema_wrongway_width = 60;

// Revision where dbGlobalConnect was added
const uint db_schema_add_global_connect = 58;

template <class T>
class dbTable;
class _dbProperty;
class dbPropertyItr;
class _dbNameCache;
class _dbTech;
class _dbChip;
class _dbLib;
class dbOStream;
class dbIStream;
class dbDiff;

class _dbDatabase : public _dbObject
{
 public:
  // PERSISTANT_MEMBERS
  uint _magic1;
  uint _magic2;
  uint _schema_major;
  uint _schema_minor;
  uint _master_id;  // for a unique id across all libraries
  dbId<_dbChip> _chip;

  // NON_PERSISTANT_MEMBERS
  dbTable<_dbTech>* _tech_tbl;
  dbTable<_dbLib>* _lib_tbl;
  dbTable<_dbChip>* _chip_tbl;
  dbTable<_dbProperty>* _prop_tbl;
  _dbNameCache* _name_cache;
  dbPropertyItr* _prop_itr;
  int _unique_id;

  utl::Logger* _logger;

  _dbDatabase(_dbDatabase* db);
  _dbDatabase(_dbDatabase* db, int id);
  _dbDatabase(_dbDatabase* db, const _dbDatabase& d);
  ~_dbDatabase();

  utl::Logger* getLogger() const;

  bool operator==(const _dbDatabase& rhs) const;
  bool operator!=(const _dbDatabase& rhs) const { return !operator==(rhs); }
  void differences(dbDiff& diff,
                   const char* field,
                   const _dbDatabase& rhs) const;
  void out(dbDiff& diff, char side, const char* field) const;

  bool isSchema(uint rev) { return _schema_minor >= rev; }
  bool isLessThanSchema(uint rev) { return _schema_minor < rev; }
  dbObjectTable* getObjectTable(dbObjectType type);
};

dbOStream& operator<<(dbOStream& stream, const _dbDatabase& db);
dbIStream& operator>>(dbIStream& stream, _dbDatabase& db);

}  // namespace odb<|MERGE_RESOLUTION|>--- conflicted
+++ resolved
@@ -70,20 +70,16 @@
 const uint db_schema_major = 0;  // Not used...
 const uint db_schema_initial = 57;
 
-<<<<<<< HEAD
-const uint db_schema_minor = 86;  // Current revision number
+const uint db_schema_minor = 88;  // Current revision number
 
 // Revision where odb::Polygon was added
-const uint db_schema_polygon = 86;
-=======
-const uint db_schema_minor = 87;  // Current revision number
+const uint db_schema_polygon = 88;
 
 // Revision where _dbTechLayer::max_spacing_rules_tbl_ was added
 const uint db_schema_max_spacing = 87;
 
 // Revision where bus ports added to odb
 const uint db_schema_odb_busport = 86;
->>>>>>> 28f8d02f
 
 // Revision where constraint region was added to dbBTerm
 const uint db_schema_bterm_constraint_region = 85;
