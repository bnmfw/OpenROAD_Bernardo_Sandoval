/////////////////////////////////////////////////////////////////////////////
//
// BSD 3-Clause License
//
// Copyright (c) 2019, University of California, San Diego.
// All rights reserved.
//
// Redistribution and use in source and binary forms, with or without
// modification, are permitted provided that the following conditions are met:
//
// * Redistributions of source code must retain the above copyright notice, this
//   list of conditions and the following disclaimer.
//
// * Redistributions in binary form must reproduce the above copyright notice,
//   this list of conditions and the following disclaimer in the documentation
//   and/or other materials provided with the distribution.
//
// * Neither the name of the copyright holder nor the names of its
//   contributors may be used to endorse or promote products derived from
//   this software without specific prior written permission.
//
// THIS SOFTWARE IS PROVIDED BY THE COPYRIGHT HOLDERS AND CONTRIBUTORS "AS IS"
// AND ANY EXPRESS OR IMPLIED WARRANTIES, INCLUDING, BUT NOT LIMITED TO, THE
// IMPLIED WARRANTIES OF MERCHANTABILITY AND FITNESS FOR A PARTICULAR PURPOSE
// ARE DISCLAIMED. IN NO EVENT SHALL THE COPYRIGHT HOLDER OR CONTRIBUTORS BE
// LIABLE FOR ANY DIRECT, INDIRECT, INCIDENTAL, SPECIAL, EXEMPLARY, OR
// CONSEQUENTIAL DAMAGES (INCLUDING, BUT NOT LIMITED TO, PROCUREMENT OF
// SUBSTITUTE GOODS OR SERVICES; LOSS OF USE, DATA, OR PROFITS; OR BUSINESS
// INTERRUPTION) HOWEVER CAUSED AND ON ANY THEORY OF LIABILITY, WHETHER IN
// CONTRACT, STRICT LIABILITY, OR TORT (INCLUDING NEGLIGENCE OR OTHERWISE)
// ARISING IN ANY WAY OUT OF THE USE OF THIS SOFTWARE, EVEN IF ADVISED OF THE
// POSSIBILITY OF SUCH DAMAGE.
//
///////////////////////////////////////////////////////////////////////////////

#pragma once

#include "Util.h"
#include "db.h"
#include "utility/Logger.h"

#include <iostream>
#include <sstream>
#include <string>
#include <vector>

namespace cts {

class CtsOptions
{
 public:
  CtsOptions() = default;

  void setBlockName(const std::string& blockName) { _blockName = blockName; }
  std::string getBlockName() const { return _blockName; }

  void setClockNets(const std::string& clockNets) { _clockNets = clockNets; }
  std::string getClockNets() const { return _clockNets; }
  void setRootBuffer(const std::string& buffer) { _rootBuffer = buffer; }
  std::string getRootBuffer() const { return _rootBuffer; }
  void setBufferList(std::vector<std::string> buffers)
  {
    _bufferList = buffers;
  }
  std::vector<std::string> getBufferList() const { return _bufferList; }
  void setDbUnits(DBU units) { _dbUnits = units; }
  DBU getDbUnits() const { return _dbUnits; }
  void setWireSegmentUnit(unsigned wireSegmentUnit)
  {
    _wireSegmentUnit = wireSegmentUnit;
  }
  unsigned getWireSegmentUnit() const { return _wireSegmentUnit; }
  void setPlotSolution(bool plot) { _plotSolution = plot; }
  bool getPlotSolution() const { return _plotSolution; }
  void setSimpleCts(bool enable) { _simpleCts = enable; }
  bool getSimpleCts() const { return _simpleCts; }
  void setSinkClustering(bool enable) { _sinkClusteringEnable = enable; }
  bool getSinkClustering() const { return _sinkClusteringEnable; }
  void setSinkClusteringUseMaxCap(bool useMaxCap) { _sinkClusteringUseMaxCap = useMaxCap; }
  bool getSinkClusteringUseMaxCap() const { return _sinkClusteringUseMaxCap; }
  void setNumMaxLeafSinks(unsigned numSinks) { _numMaxLeafSinks = numSinks; }
  unsigned getNumMaxLeafSinks() const { return _numMaxLeafSinks; }
  void setMaxSlew(unsigned slew) { _maxSlew = slew; }
  unsigned getMaxSlew() const { return _maxSlew; }
  void setMaxCharSlew(double slew) { _maxCharSlew = slew; }
  double getMaxCharSlew() const { return _maxCharSlew; }
  void setMaxCharCap(double cap) { _maxCharCap = cap; }
  double getMaxCharCap() const { return _maxCharCap; }
  void setCharLoadIterations(unsigned loadIterations)
  {
    _charLoadIterations = loadIterations;
  }
  unsigned getCharLoadIterations() const { return _charLoadIterations; }
  void setCharSlewIterations(unsigned slewIterations)
  {
    _charSlewIterations = slewIterations;
  }
  unsigned getCharSlewIterations() const { return _charSlewIterations; }
  void setCharWirelengthIterations(unsigned wirelengthIterations)
  {
    _charWirelengthIterations = wirelengthIterations;
  }
  unsigned getCharWirelengthIterations() const
  {
    return _charWirelengthIterations;
  }
  void setOutputPath(const std::string& path) { _outputPath = path; }
  std::string getOutputPath() const { return _outputPath; }
  void setCapPerSqr(double cap) { _capPerSqr = cap; }
  double getCapPerSqr() const { return _capPerSqr; }
  void setResPerSqr(double res) { _resPerSqr = res; }
  double getResPerSqr() const { return _resPerSqr; }
  void setCapInter(double cap) { _capInter = cap; }
  double getCapInter() const { return _capInter; }
  void setSlewInter(double slew) { _slewInter = slew; }
  double getSlewInter() const { return _slewInter; }
  void setClockTreeMaxDepth(unsigned depth) { _clockTreeMaxDepth = depth; }
  unsigned getClockTreeMaxDepth() const { return _clockTreeMaxDepth; }
  void setEnableFakeLutEntries(bool enable) { _enableFakeLutEntries = enable; }
  unsigned isFakeLutEntriesEnabled() const { return _enableFakeLutEntries; }
  void setForceBuffersOnLeafLevel(bool force)
  {
    _forceBuffersOnLeafLevel = force;
  }
  bool forceBuffersOnLeafLevel() const { return _forceBuffersOnLeafLevel; }
  void setWriteOnlyClockNets(bool writeOnlyClk)
  {
    _writeOnlyClockNets = writeOnlyClk;
  }
  bool writeOnlyClockNets() const { return _writeOnlyClockNets; }
  void setRunPostCtsOpt(bool run) { _runPostCtsOpt = run; }
  bool runPostCtsOpt() { return _runPostCtsOpt; }
  void setBufDistRatio(double ratio) { _bufDistRatio = ratio; }
  double getBufDistRatio() { return _bufDistRatio; }
  void setClockNetsObjs(std::vector<odb::dbNet*> nets)
  {
    _clockNetsObjs = nets;
  }
  std::vector<odb::dbNet*> getClockNetsObjs() const { return _clockNetsObjs; }
  void setMetricsFile(const std::string& metricFile)
  {
    _metricFile = metricFile;
  }
  std::string getMetricsFile() const { return _metricFile; }
  void setNumClockRoots(unsigned roots) { _clockRoots = roots; }
  long int getNumClockRoots() const { return _clockRoots; }
  void setNumClockSubnets(long int nets) { _clockSubnets = nets; }
  long int getNumClockSubnets() const { return _clockSubnets; }
  void setNumBuffersInserted(long int buffers) { _buffersInserted = buffers; }
  long int getNumBuffersInserted() const { return _buffersInserted; }
  void setNumSinks(long int sinks) { _sinks = sinks; }
  long int getNumSinks() const { return _sinks; }
  void setTreeBuffer(const std::string& buffer) { _treeBuffer = buffer; }
  std::string getTreeBuffer() const { return _treeBuffer; }
  unsigned getClusteringPower() const { return _clusteringPower; }
  void setClusteringPower(unsigned power) { _clusteringPower = power; }
  double getClusteringCapacity() const { return _clusteringCapacity; }
  void setClusteringCapacity(double capacity)
  {
    _clusteringCapacity = capacity;
  }
  double getBufferDistance() const { return _bufDistance; }
  void setBufferDistance(double distance) { _bufDistance = distance; }
  double getVertexBufferDistance() const { return _vertexBufDistance; }
  void setVertexBufferDistance(double distance)
  {
    _vertexBufDistance = distance;
  }
  bool isVertexBuffersEnabled() const { return _vertexBuffersEnable; }
  void setVertexBuffersEnabled(bool enable) { _vertexBuffersEnable = enable; }
  bool isSimpleSegmentEnabled() const { return _simpleSegmentsEnable; }
  void setSimpleSegmentsEnabled(bool enable) { _simpleSegmentsEnable = enable; }
  double getMaxDiameter() const { return _maxDiameter; }
  void setMaxDiameter(double distance) { _maxDiameter = distance; _sinkClusteringUseMaxCap = false; }
  unsigned getSizeSinkClustering() const { return _sinkClustersSize; }
  void setSizeSinkClustering(unsigned size) { _sinkClustersSize = size; _sinkClusteringUseMaxCap = false; }
  unsigned getSinkClusteringLevels() const { return _sinkClusteringLevels; }
  void setSinkClusteringLevels(unsigned levels) { _sinkClusteringLevels = levels; }
  unsigned getNumStaticLayers() const { return _numStaticLayers; }
  void setBalanceLevels(bool balance) { _balanceLevels = balance; }
  bool getBalanceLevels() const { return _balanceLevels; }
  void setNumStaticLayers(unsigned num) { _numStaticLayers = num; }
  void setSinkBuffer(const std::string& buffer) { _sinkBuffer = buffer; }
  void setSinkBufferMaxCap(double cap) { _sinkBufferMaxCap = cap; }
  double getSinkBufferMaxCap() const { return _sinkBufferMaxCap; }
  void setSinkBufferInputCap(double cap) { _sinkBufferInputCap = cap; }
  double getSinkBufferInputCap() const { return _sinkBufferInputCap; }
  std::string getSinkBuffer() const { return _sinkBuffer; }
  void setLogger(utl::Logger* l) { _logger = l;}
  utl::Logger *getLogger() { return _logger;}

 private:
  std::string _blockName = "";
  std::string _outputPath = "";
  std::string _clockNets = "";
  std::string _rootBuffer = "";
  std::string _sinkBuffer = "";
  std::string _treeBuffer = "";
  std::string _metricFile = "";
  DBU _dbUnits = -1;
  unsigned _wireSegmentUnit = 0;
  bool _plotSolution = false;
  bool _simpleCts = false;
  bool _sinkClusteringEnable = true;
  bool _sinkClusteringUseMaxCap = true;
  bool _simpleSegmentsEnable = false;
  bool _vertexBuffersEnable = false;
  double _vertexBufDistance = 240;
  double _bufDistance = 100;
  double _clusteringCapacity = 0.6;
  unsigned _clusteringPower = 4;
  unsigned _numMaxLeafSinks = 15;
  unsigned _maxSlew = 4;
  double _maxCharSlew = 0;
  double _maxCharCap = 0;
  double _sinkBufferMaxCap = 0;
  double _sinkBufferInputCap = 0;
  double _capPerSqr = 0;
  double _resPerSqr = 0;
  double _capInter = 0;
  double _slewInter = 0;
  unsigned _charWirelengthIterations = 4;
  unsigned _charLoadIterations = 34;
  unsigned _charSlewIterations = 12;
  unsigned _clockTreeMaxDepth = 100;
  bool _enableFakeLutEntries = true;
  bool _forceBuffersOnLeafLevel = true;
  bool _writeOnlyClockNets = false;
  bool _runPostCtsOpt = true;
  double _bufDistRatio = 0.1;
  long int _clockRoots = 0;
  long int _clockSubnets = 0;
  long int _buffersInserted = 0;
  long int _sinks = 0;
  double _maxDiameter = 50;
  unsigned _sinkClustersSize = 20;
<<<<<<< HEAD
  bool _balanceLevels = false;
=======
  unsigned _sinkClusteringLevels = 0;
>>>>>>> 654721f4
  unsigned _numStaticLayers = 0;
  std::vector<std::string> _bufferList;
  std::vector<odb::dbNet*> _clockNetsObjs;
  utl::Logger* _logger = nullptr;
};

}  // namespace cts<|MERGE_RESOLUTION|>--- conflicted
+++ resolved
@@ -234,11 +234,8 @@
   long int _sinks = 0;
   double _maxDiameter = 50;
   unsigned _sinkClustersSize = 20;
-<<<<<<< HEAD
   bool _balanceLevels = false;
-=======
   unsigned _sinkClusteringLevels = 0;
->>>>>>> 654721f4
   unsigned _numStaticLayers = 0;
   std::vector<std::string> _bufferList;
   std::vector<odb::dbNet*> _clockNetsObjs;
