--- conflicted
+++ resolved
@@ -116,7 +116,6 @@
                           odb::dbMTerm* diode_mterm,
                           float ratio_margin);
   void repairAntennas(odb::dbMTerm* diode_mterm);
-<<<<<<< HEAD
   int divideSegment(std::vector<GSegment*>& segments,
                     GRoute& route,
                     odb::dbTechLayer* violation_layer,
@@ -151,8 +150,6 @@
   {
     return illegal_diode_placement_count_;
   }
-=======
->>>>>>> dc5f404d
   void legalizePlacedCells();
   AntennaViolations getAntennaViolations() { return antenna_violations_; }
   void setAntennaViolations(AntennaViolations antenna_violations)
@@ -248,11 +245,8 @@
   AntennaViolations antenna_violations_;
   int unique_diode_index_;
   int illegal_diode_placement_count_;
-<<<<<<< HEAD
   std::unordered_map<int, std::set<std::pair<int, int>>> vias_pos_;
-=======
   RoutingSource routing_source_;
->>>>>>> dc5f404d
 };
 
 }  // namespace grt