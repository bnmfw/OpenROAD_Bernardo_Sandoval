/////////////////////////////////////////////////////////////////////////////
//
// BSD 3-Clause License
//
// Copyright (c) 2019, The Regents of the University of California
// All rights reserved.
//
// Redistribution and use in source and binary forms, with or without
// modification, are permitted provided that the following conditions are met:
//
// * Redistributions of source code must retain the above copyright notice, this
//   list of conditions and the following disclaimer.
//
// * Redistributions in binary form must reproduce the above copyright notice,
//   this list of conditions and the following disclaimer in the documentation
//   and/or other materials provided with the distribution.
//
// * Neither the name of the copyright holder nor the names of its
//   contributors may be used to endorse or promote products derived from
//   this software without specific prior written permission.
//
// THIS SOFTWARE IS PROVIDED BY THE COPYRIGHT HOLDERS AND CONTRIBUTORS "AS IS"
// AND ANY EXPRESS OR IMPLIED WARRANTIES, INCLUDING, BUT NOT LIMITED TO, THE
// IMPLIED WARRANTIES OF MERCHANTABILITY AND FITNESS FOR A PARTICULAR PURPOSE
// ARE DISCLAIMED. IN NO EVENT SHALL THE COPYRIGHT HOLDER OR CONTRIBUTORS BE
// LIABLE FOR ANY DIRECT, INDIRECT, INCIDENTAL, SPECIAL, EXEMPLARY, OR
// CONSEQUENTIAL DAMAGES (INCLUDING, BUT NOT LIMITED TO, PROCUREMENT OF
// SUBSTITUTE GOODS OR SERVICES; LOSS OF USE, DATA, OR PROFITS; OR BUSINESS
// INTERRUPTION) HOWEVER CAUSED AND ON ANY THEORY OF LIABILITY, WHETHER IN
// CONTRACT, STRICT LIABILITY, OR TORT (INCLUDING NEGLIGENCE OR OTHERWISE)
// ARISING IN ANY WAY OUT OF THE USE OF THIS SOFTWARE, EVEN IF ADVISED OF THE
// POSSIBILITY OF SUCH DAMAGE.
//
///////////////////////////////////////////////////////////////////////////////

#include "grt/GlobalRouter.h"

#include <algorithm>
#include <boost/icl/interval.hpp>
#include <cmath>
#include <cstring>
#include <fstream>
#include <iostream>
#include <istream>
#include <random>
#include <set>
#include <sstream>
#include <string>
#include <unordered_map>
#include <utility>
#include <vector>

#include "AbstractFastRouteRenderer.h"
#include "AbstractGrouteRenderer.h"
#include "AbstractRoutingCongestionDataSource.h"
#include "FastRoute.h"
#include "Grid.h"
#include "MakeWireParasitics.h"
#include "RepairAntennas.h"
#include "RoutingTracks.h"
#include "db_sta/dbNetwork.hh"
#include "db_sta/dbSta.hh"
#include "grt/GRoute.h"
#include "grt/Rudy.h"
#include "odb/db.h"
#include "odb/dbShape.h"
#include "odb/wOrder.h"
#include "sta/Clock.hh"
#include "sta/MinMax.hh"
#include "sta/Parasitics.hh"
#include "sta/Set.hh"
#include "stt/SteinerTreeBuilder.h"
#include "utl/Logger.h"
#include "utl/algorithms.h"

namespace grt {

using boost::icl::interval;
using utl::GRT;

GlobalRouter::GlobalRouter()
    : logger_(nullptr),
      stt_builder_(nullptr),
      antenna_checker_(nullptr),
      opendp_(nullptr),
      resizer_(nullptr),
      fastroute_(nullptr),
      grid_origin_(0, 0),
      groute_renderer_(nullptr),
      grid_(new Grid),
      adjustment_(0.0),
      min_routing_layer_(1),
      max_routing_layer_(-1),
      layer_for_guide_dimension_(3),
      gcells_offset_(2),
      overflow_iterations_(50),
      congestion_report_iter_step_(0),
      allow_congestion_(false),
      macro_extension_(0),
      initialized_(false),
      verbose_(false),
      min_layer_for_clock_(-1),
      max_layer_for_clock_(-2),
      seed_(0),
      caps_perturbation_percentage_(0),
      perturbation_amount_(1),
      sta_(nullptr),
      db_(nullptr),
      block_(nullptr),
      repair_antennas_(nullptr),
      rudy_(nullptr),
      heatmap_(nullptr),
      heatmap_rudy_(nullptr),
      congestion_file_name_(nullptr),
      grouter_cbk_(nullptr)
{
}

void GlobalRouter::init(utl::Logger* logger,
                        stt::SteinerTreeBuilder* stt_builder,
                        odb::dbDatabase* db,
                        sta::dbSta* sta,
                        rsz::Resizer* resizer,
                        ant::AntennaChecker* antenna_checker,
                        dpl::Opendp* opendp,
                        std::unique_ptr<AbstractRoutingCongestionDataSource>
                            routing_congestion_data_source,
                        std::unique_ptr<AbstractRoutingCongestionDataSource>
                            routing_congestion_data_source_rudy)
{
  logger_ = logger;
  stt_builder_ = stt_builder;
  db_ = db;
  stt_builder_ = stt_builder;
  antenna_checker_ = antenna_checker;
  opendp_ = opendp;
  fastroute_ = new FastRouteCore(db_, logger_, stt_builder_);
  sta_ = sta;
  resizer_ = resizer;

  heatmap_ = std::move(routing_congestion_data_source);
  heatmap_->registerHeatMap();
  heatmap_rudy_ = std::move(routing_congestion_data_source_rudy);
  heatmap_rudy_->registerHeatMap();
}

void GlobalRouter::clear()
{
  routes_.clear();
  for (auto [ignored, net] : db_net_map_) {
    delete net;
  }
  db_net_map_.clear();
  routing_tracks_.clear();
  routing_layers_.clear();
  grid_->clear();
  fastroute_->clear();
  vertical_capacities_.clear();
  horizontal_capacities_.clear();
  initialized_ = false;
}

GlobalRouter::~GlobalRouter()
{
  delete fastroute_;
  delete grid_;
  for (auto [ignored, net] : db_net_map_) {
    delete net;
  }
  delete repair_antennas_;
}

std::vector<Net*> GlobalRouter::initFastRoute(int min_routing_layer,
                                              int max_routing_layer)
{
  ensureLayerForGuideDimension(max_routing_layer);

  configFastRoute();

  initRoutingLayers(min_routing_layer, max_routing_layer);
  reportLayerSettings(min_routing_layer, max_routing_layer);
  initRoutingTracks(max_routing_layer);
  initCoreGrid(max_routing_layer);
  setCapacities(min_routing_layer, max_routing_layer);

  std::vector<Net*> nets = findNets();
  checkPinPlacement();
  initNetlist(nets);

  applyAdjustments(min_routing_layer, max_routing_layer);
  perturbCapacities();
  initialized_ = true;
  return nets;
}

void GlobalRouter::applyAdjustments(int min_routing_layer,
                                    int max_routing_layer)
{
  fastroute_->initEdges();
  computeGridAdjustments(min_routing_layer, max_routing_layer);
  computeTrackAdjustments(min_routing_layer, max_routing_layer);
  computeObstructionsAdjustments();
  std::vector<int> track_space = grid_->getTrackPitches();
  fastroute_->initBlockedIntervals(track_space);
  computeUserGlobalAdjustments(min_routing_layer, max_routing_layer);
  computeUserLayerAdjustments(max_routing_layer);

  computePinOffsetAdjustments();

  for (RegionAdjustment region_adjustment : region_adjustments_) {
    computeRegionAdjustments(region_adjustment.getRegion(),
                             region_adjustment.getLayer(),
                             region_adjustment.getAdjustment());
  }
  fastroute_->initAuxVar();
}

// If file name is specified, save congestion report file.
// If there are no congestions, the empty file overwrites any
// previous congestion report file.
void GlobalRouter::saveCongestion()
{
  if (congestion_file_name_ != nullptr) {
    fastroute_->saveCongestion();
  }
}

bool GlobalRouter::haveRoutes()
{
  if (routes_.empty()) {
    loadGuidesFromDB();
  }

  return !routes_.empty();
}

bool GlobalRouter::haveDetailedRoutes()
{
  for (odb::dbNet* db_net : block_->getNets()) {
    if (isDetailedRouted(db_net)) {
      return true;
    }
  }
  return false;
}

void GlobalRouter::globalRoute(bool save_guides,
                               bool start_incremental,
                               bool end_incremental)
{
  if (start_incremental && end_incremental) {
    logger_->error(GRT,
                   251,
                   "The start_incremental and end_incremental flags cannot be "
                   "defined together");
  } else if (start_incremental) {
    grouter_cbk_ = new GRouteDbCbk(this);
    grouter_cbk_->addOwner(block_);
  } else {
    try {
      if (end_incremental) {
        updateDirtyRoutes();
        grouter_cbk_->removeOwner();
        delete grouter_cbk_;
        grouter_cbk_ = nullptr;
      } else {
        clear();
        block_ = db_->getChip()->getBlock();

        int min_layer, max_layer;
        getMinMaxLayer(min_layer, max_layer);

        std::vector<Net*> nets = initFastRoute(min_layer, max_layer);

        if (verbose_) {
          reportResources();
        }

        routes_ = findRouting(nets, min_layer, max_layer);
      }
    } catch (...) {
      updateDbCongestion();
      saveCongestion();
      throw;
    }

    updateDbCongestion();
    saveCongestion();
    checkOverflow();
    if (fastroute_->totalOverflow() > 0 && verbose_) {
      logger_->warn(GRT, 115, "Global routing finished with overflow.");
    }

    if (verbose_) {
      reportCongestion();
    }
    computeWirelength();
    if (verbose_) {
      logger_->info(GRT, 14, "Routed nets: {}", routes_.size());
    }
    if (save_guides) {
      saveGuides();
    }
  }
}

void GlobalRouter::updateDbCongestion()
{
  fastroute_->updateDbCongestion();
  heatmap_->update();
}

void GlobalRouter::repairAntennas(odb::dbMTerm* diode_mterm,
                                  int iterations,
                                  float ratio_margin,
                                  const int num_threads)
{
  if (!initialized_) {
    int min_layer, max_layer;
    getMinMaxLayer(min_layer, max_layer);
    initFastRoute(min_layer, max_layer);
  }
  if (repair_antennas_ == nullptr) {
    repair_antennas_
        = new RepairAntennas(this, antenna_checker_, opendp_, db_, logger_);
  }

  if (diode_mterm == nullptr) {
    diode_mterm = repair_antennas_->findDiodeMTerm();
    if (diode_mterm == nullptr) {
      logger_->warn(
          GRT, 246, "No diode with LEF class CORE ANTENNACELL found.");
      return;
    }
  }
  if (repair_antennas_->diffArea(diode_mterm) == 0.0) {
    logger_->error(GRT,
                   244,
                   "Diode {}/{} ANTENNADIFFAREA is zero.",
                   diode_mterm->getMaster()->getConstName(),
                   diode_mterm->getConstName());
  }

  bool violations = true;
  int itr = 0;
  std::vector<odb::dbNet*> nets_to_repair;
  for (odb::dbNet* db_net : block_->getNets()) {
    nets_to_repair.push_back(db_net);
  }

  while (violations && itr < iterations) {
    if (verbose_) {
      logger_->info(GRT, 6, "Repairing antennas, iteration {}.", itr + 1);
    }
    violations = repair_antennas_->checkAntennaViolations(routes_,
                                                          nets_to_repair,
                                                          max_routing_layer_,
                                                          diode_mterm,
                                                          ratio_margin,
                                                          num_threads);
    if (violations) {
      IncrementalGRoute incr_groute(this, block_);
      repair_antennas_->repairAntennas(diode_mterm);
      logger_->info(
          GRT, 15, "Inserted {} diodes.", repair_antennas_->getDiodesCount());
      int illegal_diode_placement_count
          = repair_antennas_->illegalDiodePlacementCount();
      if (illegal_diode_placement_count > 0) {
        logger_->info(GRT,
                      54,
                      "Using detailed placer to place {} diodes.",
                      illegal_diode_placement_count);
      }
      repair_antennas_->legalizePlacedCells();
      nets_to_repair.clear();
      for (const Net* net : incr_groute.updateRoutes()) {
        nets_to_repair.push_back(net->getDbNet());
      }
    }
    repair_antennas_->clearViolations();
    itr++;
  }
  saveGuides();
}

void GlobalRouter::makeNetWires()
{
  std::vector<odb::dbNet*> nets_to_repair;
  for (odb::dbNet* db_net : block_->getNets()) {
    nets_to_repair.push_back(db_net);
  }

  if (repair_antennas_ == nullptr) {
    repair_antennas_
        = new RepairAntennas(this, antenna_checker_, opendp_, db_, logger_);
  }
  repair_antennas_->makeNetWires(routes_, nets_to_repair, max_routing_layer_);
}

void GlobalRouter::destroyNetWires()
{
  std::vector<odb::dbNet*> nets_to_repair;
  for (odb::dbNet* db_net : block_->getNets()) {
    nets_to_repair.push_back(db_net);
  }

  repair_antennas_->destroyNetWires(nets_to_repair);
}

NetRouteMap GlobalRouter::findRouting(std::vector<Net*>& nets,
                                      int min_routing_layer,
                                      int max_routing_layer)
{
  NetRouteMap routes;
  if (!nets.empty()) {
    MakeWireParasitics builder(
        logger_, resizer_, sta_, db_->getTech(), block_, this);
    fastroute_->setMakeWireParasiticsBuilder(&builder);
    routes = fastroute_->run();
    fastroute_->setMakeWireParasiticsBuilder(nullptr);
    addRemainingGuides(routes, nets, min_routing_layer, max_routing_layer);
    connectPadPins(routes);
    for (auto& net_route : routes) {
      std::vector<Pin>& pins = db_net_map_[net_route.first]->getPins();
      GRoute& route = net_route.second;
      mergeSegments(pins, route);
    }
  }

  return routes;
}

void GlobalRouter::estimateRC()
{
  // Remove any existing parasitics.
  sta_->deleteParasitics();

  // Make separate parasitics for each corner.
  sta_->setParasiticAnalysisPts(true);

  MakeWireParasitics builder(
      logger_, resizer_, sta_, db_->getTech(), block_, this);
  for (auto& net_route : routes_) {
    odb::dbNet* db_net = net_route.first;
    GRoute& route = net_route.second;
    if (!route.empty()) {
      Net* net = getNet(db_net);
      builder.estimateParasitcs(db_net, net->getPins(), route);
    }
  }
}

void GlobalRouter::estimateRC(odb::dbNet* db_net)
{
  MakeWireParasitics builder(
      logger_, resizer_, sta_, db_->getTech(), block_, this);
  auto iter = routes_.find(db_net);
  if (iter == routes_.end()) {
    return;
  }
  GRoute& route = iter->second;
  if (!route.empty()) {
    Net* net = getNet(db_net);
    builder.estimateParasitcs(db_net, net->getPins(), route);
  }
}

std::vector<int> GlobalRouter::routeLayerLengths(odb::dbNet* db_net)
{
  MakeWireParasitics builder(
      logger_, resizer_, sta_, db_->getTech(), block_, this);
  return builder.routeLayerLengths(db_net);
}

////////////////////////////////////////////////////////////////

void GlobalRouter::initCoreGrid(int max_routing_layer)
{
  initGrid(max_routing_layer);

  computeCapacities(max_routing_layer);
  findTrackPitches(max_routing_layer);

  fastroute_->setLowerLeft(grid_->getXMin(), grid_->getYMin());
  fastroute_->setTileSize(grid_->getTileSize());
  fastroute_->setGridsAndLayers(
      grid_->getXGrids(), grid_->getYGrids(), grid_->getNumLayers());
  fastroute_->setGridMax(grid_->getGridArea().xMax(),
                         grid_->getGridArea().yMax());

  odb::dbTech* tech = db_->getTech();
  for (int l = 1; l <= max_routing_layer; l++) {
    odb::dbTechLayer* tech_layer = tech->findRoutingLayer(l);
    fastroute_->addLayerDirection(l - 1, tech_layer->getDirection());
  }
}

void GlobalRouter::initRoutingLayers(int min_routing_layer,
                                     int max_routing_layer)
{
  odb::dbTech* tech = db_->getTech();

  int valid_layers = 1;
  for (int l = 1; l <= tech->getRoutingLayerCount(); l++) {
    odb::dbTechLayer* tech_layer = tech->findRoutingLayer(l);
    if (tech_layer == nullptr) {
      logger_->error(GRT, 85, "Routing layer {} not found.", l);
    }
    if (tech_layer->getRoutingLevel() != 0) {
      if (tech_layer->getDirection() != odb::dbTechLayerDir::HORIZONTAL
          && tech_layer->getDirection() != odb::dbTechLayerDir::VERTICAL) {
        logger_->error(GRT,
                       84,
                       "Layer {} does not have a valid direction.",
                       tech_layer->getName());
      }
      odb::dbTrackGrid* track_grid = block_->findTrackGrid(tech_layer);
      if (track_grid == nullptr
          && tech_layer->getRoutingLevel() >= min_routing_layer
          && tech_layer->getRoutingLevel() <= max_routing_layer) {
        logger_->error(GRT,
                       70,
                       "Layer {} does not have track grid.",
                       tech_layer->getName());
      }
      routing_layers_[valid_layers] = tech_layer;
      valid_layers++;
    }
  }
  checkAdjacentLayersDirection(min_routing_layer, max_routing_layer);
}

void GlobalRouter::checkAdjacentLayersDirection(int min_routing_layer,
                                                int max_routing_layer)
{
  odb::dbTech* tech = db_->getTech();
  for (int l = min_routing_layer; l < max_routing_layer; l++) {
    odb::dbTechLayer* layer_a = tech->findRoutingLayer(l);
    odb::dbTechLayer* layer_b = tech->findRoutingLayer(l + 1);
    if (layer_a->getDirection() == layer_b->getDirection()) {
      logger_->error(
          GRT,
          126,
          "Layers {} and {} have the same preferred routing direction ({}).",
          layer_a->getName(),
          layer_b->getName(),
          layer_a->getDirection().getString());
    }
  }
}

void GlobalRouter::setCapacities(int min_routing_layer, int max_routing_layer)
{
  for (int l = 1; l <= grid_->getNumLayers(); l++) {
    if (l < min_routing_layer || l > max_routing_layer) {
      fastroute_->addHCapacity(0, l);
      fastroute_->addVCapacity(0, l);

      horizontal_capacities_.push_back(0);
      vertical_capacities_.push_back(0);
    } else {
      const int h_cap = grid_->getHorizontalEdgesCapacities()[l - 1];
      const int v_cap = grid_->getVerticalEdgesCapacities()[l - 1];
      fastroute_->addHCapacity(h_cap, l);
      fastroute_->addVCapacity(v_cap, l);

      horizontal_capacities_.push_back(h_cap);
      vertical_capacities_.push_back(v_cap);

      grid_->setHorizontalCapacity(h_cap * 100, l - 1);
      grid_->setVerticalCapacity(v_cap * 100, l - 1);
    }
  }
}

void GlobalRouter::setPerturbationAmount(int perturbation)
{
  perturbation_amount_ = perturbation;
};

void GlobalRouter::updateDirtyNets(std::vector<Net*>& dirty_nets)
{
  int min_layer, max_layer;
  getMinMaxLayer(min_layer, max_layer);
  initRoutingLayers(min_layer, max_layer);
  for (odb::dbNet* db_net : dirty_nets_) {
    Net* net = db_net_map_[db_net];
    // get last pin positions
    std::vector<odb::Point> last_pos;
    for (const Pin& pin : net->getPins()) {
      last_pos.push_back(pin.getOnGridPosition());
    }
    net->destroyPins();
    // update pin positions
    makeItermPins(net, db_net, grid_->getGridArea());
    makeBtermPins(net, db_net, grid_->getGridArea());
    findPins(net);
    destroyNetWire(net);
    // compare new positions with last positions & add on vector
    if (pinPositionsChanged(net, last_pos)) {
      dirty_nets.push_back(db_net_map_[db_net]);
    }
  }
  dirty_nets_.clear();
}

void GlobalRouter::destroyNetWire(Net* net)
{
  odb::dbWire* wire = net->getDbNet()->getWire();
  if (wire != nullptr) {
    removeWireUsage(wire);
    odb::dbWire::destroy(wire);
  }
  net->setHasWires(false);
}

void GlobalRouter::removeWireUsage(odb::dbWire* wire)
{
  std::vector<odb::dbShape> via_boxes;

  odb::dbWirePath path;
  odb::dbWirePathShape pshape;
  odb::dbWirePathItr pitr;
  for (pitr.begin(wire); pitr.getNextPath(path);) {
    while (pitr.getNextShape(pshape)) {
      const odb::dbShape& shape = pshape.shape;
      if (shape.isVia()) {
        odb::dbShape::getViaBoxes(shape, via_boxes);
        for (const odb::dbShape& box : via_boxes) {
          odb::dbTechLayer* tech_layer = box.getTechLayer();
          if (tech_layer->getRoutingLevel() == 0) {
            continue;
          }
          odb::Rect via_rect = box.getBox();
          removeRectUsage(via_rect, tech_layer);
        }
      } else {
        odb::Rect wire_rect = shape.getBox();
        odb::dbTechLayer* tech_layer = shape.getTechLayer();
        removeRectUsage(wire_rect, tech_layer);
      }
    }
  }
}

void GlobalRouter::removeRectUsage(const odb::Rect& rect,
                                   odb::dbTechLayer* tech_layer)
{
  bool vertical = tech_layer->getDirection() == odb::dbTechLayerDir::VERTICAL;
  int layer_idx = tech_layer->getRoutingLevel();
  odb::Rect first_tile_box, last_tile_box;
  odb::Point first_tile, last_tile;

  grid_->getBlockedTiles(
      rect, first_tile_box, last_tile_box, first_tile, last_tile);

  if (vertical) {
    for (int x = first_tile.getX(); x <= last_tile.getX(); x++) {
      for (int y = first_tile.getY(); y < last_tile.getY(); y++) {
        int cap = fastroute_->getEdgeCapacity(x, y, x, y + 1, layer_idx);
        fastroute_->addAdjustment(x, y, x, y + 1, layer_idx, cap + 1, false);
      }
    }
  } else {
    for (int x = first_tile.getX(); x < last_tile.getX(); x++) {
      for (int y = first_tile.getY(); y <= last_tile.getY(); y++) {
        int cap = fastroute_->getEdgeCapacity(x, y, x, y + 1, layer_idx);
        fastroute_->addAdjustment(x, y, x + 1, y, layer_idx, cap + 1, false);
      }
    }
  }
}

bool GlobalRouter::isDetailedRouted(odb::dbNet* db_net)
{
  return (!db_net->isSpecial()
          && db_net->getWireType() == odb::dbWireType::ROUTED
          && db_net->getWire());
}

Rudy* GlobalRouter::getRudy()
{
  if (rudy_ == nullptr) {
    rudy_ = new Rudy(db_->getChip()->getBlock(), this);
  }

  return rudy_;
}

bool GlobalRouter::findPinAccessPointPositions(
    const Pin& pin,
    std::vector<std::pair<odb::Point, odb::Point>>& ap_positions)
{
  std::vector<odb::dbAccessPoint*> access_points;
  // get APs from odb
  if (pin.isPort()) {
    for (const odb::dbBPin* bpin : pin.getBTerm()->getBPins()) {
      const std::vector<odb::dbAccessPoint*>& bpin_pas
          = bpin->getAccessPoints();
      access_points.insert(
          access_points.begin(), bpin_pas.begin(), bpin_pas.end());
    }
  } else {
    access_points = pin.getITerm()->getPrefAccessPoints();
    if (access_points.empty()) {
      // get all APs if there are no preferred access points
      for (const auto& [mpin, aps] : pin.getITerm()->getAccessPoints()) {
        access_points.insert(access_points.end(), aps.begin(), aps.end());
      }
    }
  }

  if (access_points.empty()) {
    return false;
  }

  for (const odb::dbAccessPoint* ap : access_points) {
    odb::Point ap_position = ap->getPoint();
    if (!pin.isPort()) {
      odb::dbTransform xform;
      int x, y;
      pin.getITerm()->getInst()->getLocation(x, y);
      xform.setOffset({x, y});
      xform.setOrient(odb::dbOrientType(odb::dbOrientType::R0));
      xform.apply(ap_position);
    }

    ap_positions.push_back(
        {ap_position, grid_->getPositionOnGrid(ap_position)});
  }

  return true;
}

std::vector<odb::Point> GlobalRouter::findOnGridPositions(
    const Pin& pin,
    bool& has_access_points,
    odb::Point& pos_on_grid)
{
  std::vector<std::pair<odb::Point, odb::Point>> ap_positions;

  has_access_points = findPinAccessPointPositions(pin, ap_positions);

  std::vector<odb::Point> positions_on_grid;

  if (has_access_points) {
    for (const auto& ap_position : ap_positions) {
      pos_on_grid = ap_position.second;
      positions_on_grid.push_back(pos_on_grid);
    }
  } else {
    // if odb doesn't have any APs, run the grt version considering the
    // center of the pin shapes
    const int conn_layer = pin.getConnectionLayer();
    const std::vector<odb::Rect>& pin_boxes = pin.getBoxes().at(conn_layer);
    for (const odb::Rect& pin_box : pin_boxes) {
      pos_on_grid = grid_->getPositionOnGrid(getRectMiddle(pin_box));
      positions_on_grid.push_back(pos_on_grid);
    }
  }

  return positions_on_grid;
}

void GlobalRouter::findPins(Net* net)
{
  for (Pin& pin : net->getPins()) {
    bool has_access_points;
    odb::Point pos_on_grid;
    std::vector<odb::Point> pin_positions_on_grid
        = findOnGridPositions(pin, has_access_points, pos_on_grid);

    int votes = -1;

    odb::Point pin_position;
    for (odb::Point pos : pin_positions_on_grid) {
      int equals = std::count(
          pin_positions_on_grid.begin(), pin_positions_on_grid.end(), pos);
      if (equals > votes) {
        pin_position = pos;
        votes = equals;
      }
    }

    // check if the pin has access points to avoid changing the position on grid
    // when the pin overlaps with a single track.
    // this way, the result based on drt APs is maintained
    if (!has_access_points && pinOverlapsWithSingleTrack(pin, pos_on_grid)) {
      const int conn_layer = pin.getConnectionLayer();
      odb::dbTechLayer* layer = routing_layers_[conn_layer];
      pos_on_grid = grid_->getPositionOnGrid(pos_on_grid);
      if (!(pos_on_grid == pin_position)
          && ((layer->getDirection() == odb::dbTechLayerDir::HORIZONTAL
               && pos_on_grid.y() != pin_position.y())
              || (layer->getDirection() == odb::dbTechLayerDir::VERTICAL
                  && pos_on_grid.x() != pin_position.x()))) {
        pin_position = pos_on_grid;
      }
    }

    pin.setOnGridPosition(pin_position);
  }
}

int GlobalRouter::getNetMaxRoutingLayer(const Net* net)
{
  return net->getSignalType() == odb::dbSigType::CLOCK
                 && max_layer_for_clock_ > 0
             ? max_layer_for_clock_
             : max_routing_layer_;
}

void GlobalRouter::findFastRoutePins(Net* net,
                                     std::vector<RoutePt>& pins_on_grid,
                                     int& root_idx)
{
  root_idx = 0;
  const int max_routing_layer = getNetMaxRoutingLayer(net);

  for (Pin& pin : net->getPins()) {
    odb::Point pin_position = pin.getOnGridPosition();
    int conn_layer = pin.getConnectionLayer();
    odb::dbTechLayer* layer = routing_layers_[conn_layer];
    // If pin is connected to PAD, create a "fake" location in routing
    // grid to avoid PAD obstructions
    if ((pin.isConnectedToPadOrMacro() || pin.isPort()) && !net->isLocal()
        && gcells_offset_ != 0 && conn_layer <= max_routing_layer) {
      createFakePin(pin, pin_position, layer, net);
    }

    conn_layer = std::min(conn_layer, max_routing_layer);

    int pinX
        = (int) ((pin_position.x() - grid_->getXMin()) / grid_->getTileSize());
    int pinY
        = (int) ((pin_position.y() - grid_->getYMin()) / grid_->getTileSize());

    if (!(pinX < 0 || pinX >= grid_->getXGrids() || pinY < -1
          || pinY >= grid_->getYGrids() || conn_layer > grid_->getNumLayers()
          || conn_layer <= 0)) {
      bool duplicated = false;
      for (RoutePt& pin_pos : pins_on_grid) {
        if (pinX == pin_pos.x() && pinY == pin_pos.y()
            && conn_layer == pin_pos.layer()) {
          duplicated = true;
          break;
        }
      }

      if (!duplicated) {
        pins_on_grid.push_back(RoutePt(pinX, pinY, conn_layer));
        if (pin.isDriver()) {
          root_idx = pins_on_grid.size() - 1;
        }
      }
    }
  }
}

float GlobalRouter::getNetSlack(Net* net)
{
  sta::dbNetwork* network = sta_->getDbNetwork();
  sta::Net* sta_net = network->dbToSta(net->getDbNet());
  sta::Slack slack = sta_->netSlack(sta_net, sta::MinMax::max());
  return slack;
}

void GlobalRouter::initNetlist(std::vector<Net*>& nets)
{
  pad_pins_connections_.clear();

  int min_degree = std::numeric_limits<int>::max();
  // Do NOT use numeric_limits<int>::min() to init
  // this because if there are no FR nets the max
  // degree will be big negative and cannot be used
  // to init the vectors in FR.
  int max_degree = 1;

  if (nets.size() > 1 && seed_ != 0) {
    std::mt19937 g;
    g.seed(seed_);

    utl::shuffle(nets.begin(), nets.end(), g);
  }

  for (Net* net : nets) {
    int pin_count = net->getNumPins();
    int min_layer, max_layer;
    getNetLayerRange(net->getDbNet(), min_layer, max_layer);
    odb::dbTechLayer* max_routing_layer
        = db_->getTech()->findRoutingLayer(max_layer);
    if (pin_count > 1 && !net->isLocal()
        && (!net->hasWires() || net->hasStackedVias(max_routing_layer))) {
      if (pin_count < min_degree) {
        min_degree = pin_count;
      }

      if (pin_count > max_degree) {
        max_degree = pin_count;
      }
      makeFastrouteNet(net);
    }
  }
  fastroute_->setMaxNetDegree(max_degree);

  if (verbose_) {
    min_degree = nets.empty() ? 0 : min_degree;
    max_degree = nets.empty() ? 0 : max_degree;
    logger_->info(GRT, 1, "Minimum degree: {}", min_degree);
    logger_->info(GRT, 2, "Maximum degree: {}", max_degree);
  }
}

bool GlobalRouter::pinPositionsChanged(Net* net,
                                       std::vector<odb::Point>& last_pos)
{
  bool is_diferent = false;
  std::map<odb::Point, int> cnt_pos;
  for (const Pin& pin : net->getPins()) {
    cnt_pos[pin.getOnGridPosition()]++;
  }
  for (const odb::Point& last : last_pos) {
    cnt_pos[last]--;
  }
  for (const auto& it : cnt_pos) {
    if (it.second != 0) {
      is_diferent = true;
      break;
    }
  }
  return is_diferent;
}

bool GlobalRouter::makeFastrouteNet(Net* net)
{
  std::vector<RoutePt> pins_on_grid;
  int root_idx;
  findFastRoutePins(net, pins_on_grid, root_idx);

  if (pins_on_grid.size() <= 1) {
    return false;
  }

  // check if net is local in the global routing grid position
  // the (x,y) pin positions here may be different from the original
  // (x,y) pin positions because of findFakePinPosition function
  bool on_grid_local = true;
  RoutePt position = pins_on_grid[0];
  for (RoutePt& pin_pos : pins_on_grid) {
    if (pin_pos.x() != position.x() || pin_pos.y() != position.y()) {
      on_grid_local = false;
      break;
    }
  }

  if (!on_grid_local) {
    bool is_clock = (net->getSignalType() == odb::dbSigType::CLOCK);
    std::vector<int>* edge_cost_per_layer;
    int edge_cost_for_net;
    computeTrackConsumption(net, edge_cost_for_net, edge_cost_per_layer);

    // set layer restriction only to clock nets that are not connected to
    // leaf iterms
    int min_layer, max_layer;
    getNetLayerRange(net->getDbNet(), min_layer, max_layer);

    FrNet* fr_net = fastroute_->addNet(net->getDbNet(),
                                       is_clock,
                                       root_idx,
                                       edge_cost_for_net,
                                       min_layer - 1,
                                       max_layer - 1,
                                       net->getSlack(),
                                       edge_cost_per_layer);
    // TODO: improve net layer range with more dynamic layer restrictions
    // when there's no room in the specified range
    // See https://github.com/The-OpenROAD-Project/OpenROAD/pull/2893 and
    // https://github.com/The-OpenROAD-Project/OpenROAD/discussions/2870
    // for a detailed discussion

    for (RoutePt& pin_pos : pins_on_grid) {
      fr_net->addPin(pin_pos.x(), pin_pos.y(), pin_pos.layer() - 1);
    }

    // Save stt input on debug file
    if (fastroute_->hasSaveSttInput()
        && net->getDbNet() == fastroute_->getDebugNet()) {
      saveSttInputFile(net);
    }
    return true;
  }
  return false;
}

void GlobalRouter::saveSttInputFile(Net* net)
{
  std::string file_name = fastroute_->getSttInputFileName();
  const float net_alpha = stt_builder_->getAlpha(net->getDbNet());
  std::ofstream out(file_name.c_str());
  out << "Net " << net->getName() << " " << net_alpha << "\n";
  for (Pin& pin : net->getPins()) {
    odb::Point position = pin.getOnGridPosition();  // Pin position on grid
    out << pin.getName() << " " << position.getX() << " " << position.getY()
        << "\n";
  }
  out.close();
}

void GlobalRouter::getNetLayerRange(odb::dbNet* db_net,
                                    int& min_layer,
                                    int& max_layer)
{
  Net* net = db_net_map_[db_net];
  int pin_min_layer = std::numeric_limits<int>::max();
  for (const Pin& pin : net->getPins()) {
    pin_min_layer = std::min(pin_min_layer, pin.getConnectionLayer());
  }

  bool is_non_leaf_clock = isNonLeafClock(db_net);
  min_layer = (is_non_leaf_clock && min_layer_for_clock_ > 0)
                  ? min_layer_for_clock_
                  : min_routing_layer_;
  min_layer = std::max(min_layer, pin_min_layer);
  max_layer = (is_non_leaf_clock && max_layer_for_clock_ > 0)
                  ? max_layer_for_clock_
                  : max_routing_layer_;
}

void GlobalRouter::getGridSize(int& x_grids, int& y_grids)
{
  x_grids = grid_->getXGrids();
  y_grids = grid_->getYGrids();
}

int GlobalRouter::getGridTileSize()
{
  return grid_->getTileSize();
}

void GlobalRouter::getCapacityReductionData(CapacityReductionData& cap_red_data)
{
  fastroute_->getCapacityReductionData(cap_red_data);
}

void GlobalRouter::computeTrackConsumption(
    const Net* net,
    int& track_consumption,
    std::vector<int>*& edge_costs_per_layer)
{
  edge_costs_per_layer = nullptr;
  track_consumption = 1;
  odb::dbNet* db_net = net->getDbNet();
  int net_min_layer;
  int net_max_layer;
  getNetLayerRange(db_net, net_min_layer, net_max_layer);

  odb::dbTechNonDefaultRule* ndr = db_net->getNonDefaultRule();
  if (ndr) {
    int num_layers = grid_->getNumLayers();
    edge_costs_per_layer = new std::vector<int>(num_layers + 1, 1);
    std::vector<odb::dbTechLayerRule*> layer_rules;
    ndr->getLayerRules(layer_rules);

    for (odb::dbTechLayerRule* layer_rule : layer_rules) {
      int layerIdx = layer_rule->getLayer()->getRoutingLevel();
      if (layerIdx > net_max_layer) {
        continue;
      }
      RoutingTracks routing_tracks = getRoutingTracksByIndex(layerIdx);
      int default_width = layer_rule->getLayer()->getWidth();
      int default_pitch = routing_tracks.getTrackPitch();

      int ndr_spacing = layer_rule->getSpacing();
      int ndr_width = layer_rule->getWidth();
<<<<<<< HEAD
      int ndr_pitch = std::ceil(ndr_width / 2 + ndr_spacing+ default_width / 2);
=======
      int ndr_pitch = ndr_width / 2 + ndr_spacing + default_width / 2;
>>>>>>> 6b180aff

      int consumption = std::ceil((float) ndr_pitch / default_pitch);
      (*edge_costs_per_layer)[layerIdx - 1] = consumption;

      track_consumption = std::max(track_consumption, consumption);
    }
  }
}

std::vector<LayerId> GlobalRouter::findTransitionLayers()
{
  odb::dbTech* tech = db_->getTech();
  const int max_layer = std::max(max_routing_layer_, max_layer_for_clock_);
  std::map<int, odb::dbTechVia*> default_vias = getDefaultVias(max_layer);
  std::vector<LayerId> transition_layers;
  for (const auto [layer, via] : default_vias) {
    odb::dbTechLayer* tech_layer = tech->findRoutingLayer(layer);
    const bool vertical
        = tech_layer->getDirection() == odb::dbTechLayerDir::VERTICAL;
    int via_width = 0;
    for (const auto box : default_vias[layer]->getBoxes()) {
      if (box->getTechLayer()->getRoutingLevel() == layer) {
        via_width = vertical ? box->getWidth() : box->getLength();
        break;
      }
    }

    const double track_pitch = grid_->getTrackPitches()[layer - 1];
    // threshold to define what is a transition layer based on the width of the
    // fat via. using 0.8 to consider transition layers for wide vias
    const float fat_via_threshold = 0.8;
    if (via_width / track_pitch > fat_via_threshold) {
      transition_layers.push_back(layer);
    }
  }

  return transition_layers;
}

// reduce the capacity of transition layers in 50% to have less wires in
// regions where a fat via is necessary.
// this way, the detailed router will have more room to fix violations near
// the fat vias.
void GlobalRouter::adjustTransitionLayers(
    const std::vector<LayerId>& transition_layers,
    std::map<int, std::vector<odb::Rect>>& layer_obs_map)
{
  odb::dbTech* tech = db_->getTech();
  for (LayerId layer : transition_layers) {
    odb::dbTechLayer* tech_layer = tech->findRoutingLayer(layer);
    TileSet tiles_to_reduce;
    for (const auto& obs : layer_obs_map[layer - 1]) {
      odb::Rect first_tile_bds, last_tile_bds;
      odb::Point first_tile, last_tile;
      grid_->getBlockedTiles(
          obs, first_tile_bds, last_tile_bds, first_tile, last_tile);
      if (first_tile.x() == last_tile.x() && first_tile.y() == last_tile.y()) {
        continue;
      }
      for (int y = first_tile.y(); y < last_tile.y(); y++) {
        for (int x = first_tile.x(); x < last_tile.x(); x++) {
          tiles_to_reduce.emplace(std::make_pair(x, y));
        }
      }
    }
    adjustTileSet(tiles_to_reduce, tech_layer);
  }
}

void GlobalRouter::adjustTileSet(const TileSet& tiles_to_reduce,
                                 odb::dbTechLayer* tech_layer)
{
  const int layer = tech_layer->getRoutingLevel();
  for (const auto& [x, y] : tiles_to_reduce) {
    int end_x = x;
    int end_y = y;
    if (tech_layer->getDirection() == odb::dbTechLayerDir::HORIZONTAL) {
      end_x = x + 1;
    } else {
      end_y = y + 1;
    }
    const float edge_cap
        = fastroute_->getEdgeCapacity(x, y, end_x, end_y, layer);
    int new_cap = std::floor(edge_cap * 0.5);
    new_cap = edge_cap > 0 ? std::max(new_cap, 1) : new_cap;
    fastroute_->addAdjustment(x, y, end_x, end_y, layer, new_cap, true);
  }
}

void GlobalRouter::computeGridAdjustments(int min_routing_layer,
                                          int max_routing_layer)
{
  const odb::Rect& die_area = grid_->getGridArea();
  odb::Point upper_die_bounds(die_area.dx(), die_area.dy());
  int h_space;
  int v_space;

  int x_grids = grid_->getXGrids();
  int y_grids = grid_->getYGrids();

  odb::Point upper_grid_bounds(x_grids * grid_->getTileSize(),
                               y_grids * grid_->getTileSize());
  int x_extra = upper_die_bounds.x() - upper_grid_bounds.x();
  int y_extra = upper_die_bounds.y() - upper_grid_bounds.y();

  for (auto const& [level, routing_layer] : routing_layers_) {
    h_space = 0;
    v_space = 0;

    if (level < min_routing_layer
        || (level > max_routing_layer && max_routing_layer > 0))
      continue;

    int new_v_capacity = 0;
    int new_h_capacity = 0;

    if (routing_layer->getDirection() == odb::dbTechLayerDir::HORIZONTAL) {
      h_space = grid_->getTrackPitches()[level - 1];
      new_h_capacity = std::floor((grid_->getTileSize() + y_extra) / h_space);
    } else if (routing_layer->getDirection() == odb::dbTechLayerDir::VERTICAL) {
      v_space = grid_->getTrackPitches()[level - 1];
      new_v_capacity = std::floor((grid_->getTileSize() + x_extra) / v_space);
    } else {
      logger_->error(GRT, 71, "Layer spacing not found.");
    }

    int num_adjustments = y_grids - 1 + x_grids - 1;
    fastroute_->setNumAdjustments(num_adjustments);

    if (!grid_->isPerfectRegularX()) {
      fastroute_->setLastColVCapacity(new_v_capacity, level - 1);
      for (int i = 1; i < y_grids; i++) {
        fastroute_->addAdjustment(
            x_grids - 1, i - 1, x_grids - 1, i, level, new_v_capacity, false);
      }
    }
    if (!grid_->isPerfectRegularY()) {
      fastroute_->setLastRowHCapacity(new_h_capacity, level - 1);
      for (int i = 1; i < x_grids; i++) {
        fastroute_->addAdjustment(
            i - 1, y_grids - 1, i, y_grids - 1, level, new_h_capacity, false);
      }
    }
  }
}

/*
 * Remove any routing capacity between the die boundary and the first and last
 * routing tracks on each layer.
 */
void GlobalRouter::computeTrackAdjustments(int min_routing_layer,
                                           int max_routing_layer)
{
  for (auto const& [level, layer] : routing_layers_) {
    if (level < min_routing_layer
        || (level > max_routing_layer && max_routing_layer > 0))
      continue;

    const RoutingTracks routing_tracks = getRoutingTracksByIndex(level);
    const int track_location = routing_tracks.getLocation();
    const int track_space = routing_tracks.getUsePitch();
    const int num_tracks = routing_tracks.getNumTracks();
    const int final_track_location
        = track_location + (track_space * (num_tracks - 1));

    if (num_tracks == 0) {
      continue;
    }

    if (layer->getDirection() == odb::dbTechLayerDir::HORIZONTAL) {
      /* bottom most obstruction */
      const int yh = track_location - track_space;
      if (yh > grid_->getYMin()) {
        odb::Rect init_track_obs(
            grid_->getXMin(), grid_->getYMin(), grid_->getXMax(), yh);
        applyObstructionAdjustment(init_track_obs, layer);
      }

      /* top most obstruction */
      const int yl = final_track_location + track_space;
      if (yl < grid_->getYMax()) {
        odb::Rect final_track_obs(
            grid_->getXMin(), yl, grid_->getXMax(), grid_->getYMax());
        applyObstructionAdjustment(final_track_obs, layer);
      }
    } else {
      /* left most obstruction */
      const int xh = track_location - track_space;
      if (xh > grid_->getXMin()) {
        const odb::Rect init_track_obs(
            grid_->getXMin(), grid_->getYMin(), xh, grid_->getYMax());
        applyObstructionAdjustment(init_track_obs, layer);
      }

      /* right most obstruction */
      const int xl = final_track_location + track_space;
      if (xl < grid_->getXMax()) {
        const odb::Rect final_track_obs(
            xl, grid_->getYMin(), grid_->getXMax(), grid_->getYMax());
        applyObstructionAdjustment(final_track_obs, layer);
      }
    }
  }
}

void GlobalRouter::computePinOffsetAdjustments()
{
  for (auto& [db_net, segments] : pad_pins_connections_) {
    std::vector<Pin>& pins = db_net_map_[db_net]->getPins();
    GRoute& route = segments;
    mergeSegments(pins, route);
    for (auto& segment : segments) {
      int tile_size = grid_->getTileSize();
      int die_area_min_x = grid_->getXMin();
      int die_area_min_y = grid_->getYMin();
      int gcell_id_x
          = floor((float) ((segment.init_x - die_area_min_x) / tile_size));
      int gcell_id_y
          = floor((float) ((segment.init_y - die_area_min_y) / tile_size));
      if (!segment.isVia()) {
        if (segment.init_y == segment.final_y) {
          for (int i = 0; i < gcells_offset_; i++) {
            int curr_cap = fastroute_->getEdgeCapacity(gcell_id_x + i,
                                                       gcell_id_y,
                                                       gcell_id_x + i + 1,
                                                       gcell_id_y,
                                                       segment.init_layer);
            if (curr_cap == 0) {
              continue;
            }
            curr_cap -= 1;
            fastroute_->addAdjustment(gcell_id_x + i,
                                      gcell_id_y,
                                      gcell_id_x + i + 1,
                                      gcell_id_y,
                                      segment.init_layer,
                                      curr_cap,
                                      true);
          }
        } else if (segment.init_x == segment.final_x) {
          for (int i = 0; i < gcells_offset_; i++) {
            int curr_cap = fastroute_->getEdgeCapacity(gcell_id_x,
                                                       gcell_id_y + i,
                                                       gcell_id_x,
                                                       gcell_id_y + i + 1,
                                                       segment.init_layer);
            if (curr_cap == 0) {
              continue;
            }
            curr_cap -= 1;
            fastroute_->addAdjustment(gcell_id_x,
                                      gcell_id_y + i,
                                      gcell_id_x,
                                      gcell_id_y + i + 1,
                                      segment.init_layer,
                                      curr_cap,
                                      true);
          }
        }
      }
    }
  }
}

void GlobalRouter::computeUserGlobalAdjustments(int min_routing_layer,
                                                int max_routing_layer)
{
  if (adjustment_ == 0.0)
    return;

  for (int l = min_routing_layer; l <= max_routing_layer; l++) {
    odb::dbTechLayer* tech_layer = db_->getTech()->findRoutingLayer(l);
    if (tech_layer->getLayerAdjustment() == 0.0) {
      tech_layer->setLayerAdjustment(adjustment_);
    }
  }
}

void GlobalRouter::computeUserLayerAdjustments(int max_routing_layer)
{
  int x_grids = grid_->getXGrids();
  int y_grids = grid_->getYGrids();

  const std::vector<int>& hor_capacities
      = grid_->getHorizontalEdgesCapacities();
  const std::vector<int>& ver_capacities = grid_->getVerticalEdgesCapacities();

  for (int layer = 1; layer <= max_routing_layer; layer++) {
    odb::dbTechLayer* tech_layer = db_->getTech()->findRoutingLayer(layer);
    float adjustment = tech_layer->getLayerAdjustment();
    if (adjustment != 0) {
      if (horizontal_capacities_[layer - 1] != 0) {
        int new_cap = hor_capacities[layer - 1] * (1 - adjustment);
        grid_->setHorizontalCapacity(new_cap, layer - 1);

        for (int y = 1; y <= y_grids; y++) {
          for (int x = 1; x < x_grids; x++) {
            int edge_cap
                = fastroute_->getEdgeCapacity(x - 1, y - 1, x, y - 1, layer);
            int new_h_capacity
                = std::floor((float) edge_cap * (1 - adjustment));
            new_h_capacity = edge_cap > 0 && adjustment != 1
                                 ? std::max(new_h_capacity, 1)
                                 : new_h_capacity;
            fastroute_->addAdjustment(
                x - 1, y - 1, x, y - 1, layer, new_h_capacity, true);
          }
        }
      }

      if (vertical_capacities_[layer - 1] != 0) {
        int new_cap = ver_capacities[layer - 1] * (1 - adjustment);
        grid_->setVerticalCapacity(new_cap, layer - 1);

        for (int x = 1; x <= x_grids; x++) {
          for (int y = 1; y < y_grids; y++) {
            int edge_cap
                = fastroute_->getEdgeCapacity(x - 1, y - 1, x - 1, y, layer);
            int new_v_capacity
                = std::floor((float) edge_cap * (1 - adjustment));
            new_v_capacity = edge_cap > 0 && adjustment != 1
                                 ? std::max(new_v_capacity, 1)
                                 : new_v_capacity;
            fastroute_->addAdjustment(
                x - 1, y - 1, x - 1, y, layer, new_v_capacity, true);
          }
        }
      }
    }
  }
}

void GlobalRouter::computeRegionAdjustments(const odb::Rect& region,
                                            int layer,
                                            float reduction_percentage)
{
  odb::Rect die_box = grid_->getGridArea();

  if ((die_box.xMin() > region.ll().x() && die_box.yMin() > region.ll().y())
      || (die_box.xMax() < region.ur().x()
          && die_box.yMax() < region.ur().y())) {
    logger_->error(GRT, 72, "Informed region is outside die area.");
  }

  odb::dbTechLayer* routing_layer = routing_layers_[layer];
  bool vertical
      = routing_layer->getDirection() == odb::dbTechLayerDir::VERTICAL;

  odb::Rect first_tile_box, last_tile_box;
  odb::Point first_tile, last_tile;
  grid_->getBlockedTiles(
      region, first_tile_box, last_tile_box, first_tile, last_tile);

  RoutingTracks routing_tracks = getRoutingTracksByIndex(layer);
  int track_space = routing_tracks.getUsePitch();

  int first_tile_reduce = grid_->computeTileReduce(
      region, first_tile_box, track_space, true, routing_layer->getDirection());

  int last_tile_reduce = grid_->computeTileReduce(
      region, last_tile_box, track_space, false, routing_layer->getDirection());

  for (int x = first_tile.getX(); x <= last_tile.getX(); x++) {
    for (int y = first_tile.getY(); y <= last_tile.getY(); y++) {
      double edge_cap
          = vertical ? fastroute_->getEdgeCapacity(x, y, x, y + 1, layer)
                     : fastroute_->getEdgeCapacity(x, y, x + 1, y, layer);
      int new_cap = std::floor(edge_cap * (1 - reduction_percentage));

      if (x == first_tile.getX() || y == first_tile.getY()) {
        new_cap = edge_cap - (first_tile_reduce * (1 - reduction_percentage));
      } else if (x == last_tile.getX() || y == last_tile.getY()) {
        new_cap = edge_cap - (last_tile_reduce * (1 - reduction_percentage));
      }

      new_cap = edge_cap > 0 && reduction_percentage != 1 ? std::max(new_cap, 1)
                                                          : new_cap;
      if (vertical) {
        fastroute_->addAdjustment(x, y, x, y + 1, layer, new_cap, true);
      } else {
        fastroute_->addAdjustment(x, y, x + 1, y, layer, new_cap, true);
      }
    }
  }
}

void GlobalRouter::applyObstructionAdjustment(const odb::Rect& obstruction,
                                              odb::dbTechLayer* tech_layer)
{
  // compute the intersection between obstruction and the die area
  // only when they are overlapping to avoid assert error during
  // intersect() function
  const odb::Rect& die_area = grid_->getGridArea();
  odb::Rect obstruction_rect;
  if (die_area.overlaps(obstruction)) {
    obstruction_rect = die_area.intersect(obstruction);
    // ignores obstructions completely outside the die area
    if (obstruction_rect.isInverted()) {
      return;
    }
  }

  odb::Rect first_tile_box, last_tile_box;
  odb::Point first_tile, last_tile;
  grid_->getBlockedTiles(
      obstruction_rect, first_tile_box, last_tile_box, first_tile, last_tile);

  bool vertical = tech_layer->getDirection() == odb::dbTechLayerDir::VERTICAL;

  int layer = tech_layer->getRoutingLevel();

  int track_space = grid_->getTrackPitches()[layer - 1];

  interval<int>::type first_tile_reduce_interval
      = grid_->computeTileReduceInterval(obstruction_rect,
                                         first_tile_box,
                                         track_space,
                                         true,
                                         tech_layer->getDirection());
  interval<int>::type last_tile_reduce_interval
      = grid_->computeTileReduceInterval(obstruction_rect,
                                         last_tile_box,
                                         track_space,
                                         false,
                                         tech_layer->getDirection());

  if (!vertical) {
    fastroute_->addHorizontalAdjustments(first_tile,
                                         last_tile,
                                         layer,
                                         first_tile_reduce_interval,
                                         last_tile_reduce_interval);
  } else {
    fastroute_->addVerticalAdjustments(first_tile,
                                       last_tile,
                                       layer,
                                       first_tile_reduce_interval,
                                       last_tile_reduce_interval);
  }
}

void GlobalRouter::setAdjustment(const float adjustment)
{
  adjustment_ = adjustment;
}

void GlobalRouter::setMinRoutingLayer(const int min_layer)
{
  min_routing_layer_ = min_layer;
}

void GlobalRouter::setMaxRoutingLayer(const int max_layer)
{
  max_routing_layer_ = max_layer;
}

void GlobalRouter::setMinLayerForClock(const int min_layer)
{
  min_layer_for_clock_ = min_layer;
}

void GlobalRouter::setMaxLayerForClock(const int max_layer)
{
  max_layer_for_clock_ = max_layer;
}

void GlobalRouter::setCriticalNetsPercentage(float critical_nets_percentage)
{
  if (sta_->getDbNetwork()->defaultLibertyLibrary() == nullptr) {
    critical_nets_percentage = 0;
    logger_->warn(
        GRT,
        301,
        "Timing is not available, setting critical nets percentage to 0.");
  }
  fastroute_->setCriticalNetsPercentage(critical_nets_percentage);
}

void GlobalRouter::addLayerAdjustment(int layer, float reduction_percentage)
{
  odb::dbTech* tech = db_->getTech();
  odb::dbTechLayer* tech_layer = tech->findRoutingLayer(layer);
  if (layer > max_routing_layer_ && max_routing_layer_ > 0) {
    if (verbose_) {
      odb::dbTechLayer* max_tech_layer
          = tech->findRoutingLayer(max_routing_layer_);
      logger_->warn(GRT,
                    30,
                    "Specified layer {} for adjustment is greater than max "
                    "routing layer {} and will be ignored.",
                    tech_layer->getName(),
                    max_tech_layer->getName());
    }
  } else {
    tech_layer->setLayerAdjustment(reduction_percentage);
  }
}

void GlobalRouter::addRegionAdjustment(int min_x,
                                       int min_y,
                                       int max_x,
                                       int max_y,
                                       int layer,
                                       float reduction_percentage)
{
  region_adjustments_.push_back(RegionAdjustment(
      min_x, min_y, max_x, max_y, layer, reduction_percentage));
}

void GlobalRouter::setVerbose(const bool v)
{
  verbose_ = v;
}

void GlobalRouter::setOverflowIterations(int iterations)
{
  overflow_iterations_ = iterations;
}

void GlobalRouter::setCongestionReportIterStep(int congestion_report_iter_step)
{
  congestion_report_iter_step_ = congestion_report_iter_step;
}

void GlobalRouter::setCongestionReportFile(const char* file_name)
{
  congestion_file_name_ = file_name;
}

void GlobalRouter::setGridOrigin(int x, int y)
{
  grid_origin_ = odb::Point(x, y);
}

void GlobalRouter::setAllowCongestion(bool allow_congestion)
{
  allow_congestion_ = allow_congestion;
}

void GlobalRouter::setMacroExtension(int macro_extension)
{
  macro_extension_ = macro_extension;
}

void GlobalRouter::setPinOffset(int pin_offset)
{
  gcells_offset_ = pin_offset;
}

void GlobalRouter::setCapacitiesPerturbationPercentage(float percentage)
{
  caps_perturbation_percentage_ = percentage;
}

void GlobalRouter::perturbCapacities()
{
  int x_grids = grid_->getXGrids();
  int y_grids = grid_->getYGrids();

  int num_2d_grids = x_grids * y_grids;
  int num_perturbations = (caps_perturbation_percentage_ / 100) * num_2d_grids;

  std::mt19937 g;
  g.seed(seed_);

  for (int layer = 1; layer <= max_routing_layer_; layer++) {
    std::uniform_int_distribution<int> uni_x(1, std::max(x_grids - 1, 1));
    std::uniform_int_distribution<int> uni_y(1, std::max(y_grids - 1, 1));
    std::bernoulli_distribution add_or_subtract;

    for (int i = 0; i < num_perturbations; i++) {
      int x = uni_x(g);
      int y = uni_y(g);
      bool subtract = add_or_subtract(g);
      int perturbation
          = subtract ? -perturbation_amount_ : perturbation_amount_;
      if (horizontal_capacities_[layer - 1] != 0) {
        int new_cap
            = grid_->getHorizontalEdgesCapacities()[layer - 1] + perturbation;
        new_cap = new_cap < 0 ? 0 : new_cap;
        grid_->setHorizontalCapacity(new_cap, layer - 1);
        int edge_cap
            = fastroute_->getEdgeCapacity(x - 1, y - 1, x, y - 1, layer);
        int new_h_capacity = (edge_cap + perturbation);
        new_h_capacity = new_h_capacity < 0 ? 0 : new_h_capacity;
        fastroute_->addAdjustment(
            x - 1, y - 1, x, y - 1, layer, new_h_capacity, subtract);
      } else if (vertical_capacities_[layer - 1] != 0) {
        int new_cap
            = grid_->getVerticalEdgesCapacities()[layer - 1] + perturbation;
        new_cap = new_cap < 0 ? 0 : new_cap;
        grid_->setVerticalCapacity(new_cap, layer - 1);
        int edge_cap
            = fastroute_->getEdgeCapacity(x - 1, y - 1, x - 1, y, layer);
        int new_v_capacity = (edge_cap + perturbation);
        new_v_capacity = new_v_capacity < 0 ? 0 : new_v_capacity;
        fastroute_->addAdjustment(
            x - 1, y - 1, x - 1, y, layer, new_v_capacity, subtract);
      }
    }
  }
}

void GlobalRouter::initGridAndNets()
{
  block_ = db_->getChip()->getBlock();
  routes_.clear();
  if (max_routing_layer_ == -1) {
    max_routing_layer_ = computeMaxRoutingLayer();
  }
  if (routing_layers_.empty()) {
    int min_layer, max_layer;
    getMinMaxLayer(min_layer, max_layer);

    initRoutingLayers(min_layer, max_layer);
    initRoutingTracks(max_layer);
    initCoreGrid(max_layer);
    setCapacities(min_layer, max_layer);
    applyAdjustments(min_layer, max_layer);
    updateDbCongestion();
  }
  std::vector<Net*> nets = findNets();
  initNetlist(nets);
}

void GlobalRouter::ensureLayerForGuideDimension(int max_routing_layer)
{
  if (max_routing_layer < layer_for_guide_dimension_) {
    layer_for_guide_dimension_ = max_routing_layer;
  }
}

void GlobalRouter::configFastRoute()
{
  fastroute_->setVerbose(verbose_);
  fastroute_->setOverflowIterations(overflow_iterations_);
  fastroute_->setCongestionReportIterStep(congestion_report_iter_step_);

  if (congestion_file_name_ != nullptr) {
    fastroute_->setCongestionReportFile(congestion_file_name_);
  }

  if (sta_->getDbNetwork()->defaultLibertyLibrary() == nullptr) {
    logger_->warn(
        GRT,
        300,
        "Timing is not available, setting critical nets percentage to 0.");
    fastroute_->setCriticalNetsPercentage(0);
  }
}

void GlobalRouter::getMinMaxLayer(int& min_layer, int& max_layer)
{
  if (max_routing_layer_ == -1) {
    max_routing_layer_ = computeMaxRoutingLayer();
  }
  min_layer = min_layer_for_clock_ > 0
                  ? std::min(min_routing_layer_, min_layer_for_clock_)
                  : min_routing_layer_;
  max_layer = std::max(max_routing_layer_, max_layer_for_clock_);
}

void GlobalRouter::checkOverflow()
{
  if (fastroute_->has2Doverflow()) {
    if (!allow_congestion_) {
      if (congestion_file_name_ != nullptr) {
        logger_->error(
            GRT,
            119,
            "Routing congestion too high. Check the congestion heatmap "
            "in the GUI and load {} in the DRC viewer.",
            congestion_file_name_);
      } else {
        logger_->error(
            GRT,
            118,
            "Routing congestion too high. Check the congestion heatmap "
            "in the GUI.");
      }
    }
  }
}

void GlobalRouter::readGuides(const char* file_name)
{
  if (db_->getChip() == nullptr || db_->getChip()->getBlock() == nullptr
      || db_->getTech() == nullptr) {
    logger_->error(GRT, 249, "Load design before reading guides");
  }

  initGridAndNets();

  odb::dbTech* tech = db_->getTech();

  std::ifstream fin(file_name);
  std::string line;
  odb::dbNet* net = nullptr;
  std::unordered_map<odb::dbNet*, Guides> guides;

  if (!fin.is_open()) {
    logger_->error(GRT, 233, "Failed to open guide file {}.", file_name);
  }

  bool skip = false;
  std::string net_name;
  while (fin.good()) {
    getline(fin, line);
    if (line == "(" || line == "" || line == ")") {
      continue;
    }

    std::stringstream ss(line);
    std::string word;
    std::vector<std::string> tokens;
    while (!ss.eof()) {
      ss >> word;
      tokens.push_back(word);
    }

    if (tokens.size() == 1) {
      net = block_->findNet(tokens[0].c_str());
      net_name = tokens[0];
      if (!net) {
        logger_->error(GRT, 234, "Cannot find net {}.", tokens[0]);
      }
      skip = false;
    } else if (tokens.size() == 5) {
      if (skip) {
        continue;
      }

      if (db_net_map_.find(net) == db_net_map_.end()) {
        logger_->warn(GRT,
                      250,
                      "Net {} has guides but is not routed by the global "
                      "router and will be skipped.",
                      net_name);
        skip = true;
        continue;
      }

      auto layer = tech->findLayer(tokens[4].c_str());
      if (!layer) {
        logger_->error(GRT, 235, "Cannot find layer {}.", tokens[4]);
      }

      odb::Rect rect(
          stoi(tokens[0]), stoi(tokens[1]), stoi(tokens[2]), stoi(tokens[3]));
      guides[net].push_back(std::make_pair(layer->getRoutingLevel(), rect));
      boxToGlobalRouting(rect, layer->getRoutingLevel(), routes_[net]);
    } else {
      logger_->error(GRT, 236, "Error reading guide file {}.", file_name);
    }
  }

  updateVias();

  for (auto& net_route : routes_) {
    std::vector<Pin>& pins = db_net_map_[net_route.first]->getPins();
    GRoute& route = net_route.second;
    mergeSegments(pins, route);
  }

  updateEdgesUsage();
  computeGCellGridPatternFromGuides(guides);
  updateDbCongestionFromGuides();
  heatmap_->update();
  saveGuidesFromFile(guides);
}

void GlobalRouter::loadGuidesFromDB()
{
  initGridAndNets();
  for (odb::dbNet* net : block_->getNets()) {
    for (odb::dbGuide* guide : net->getGuides()) {
      boxToGlobalRouting(
          guide->getBox(), guide->getLayer()->getRoutingLevel(), routes_[net]);
    }
  }

  updateVias();

  for (auto& net_route : routes_) {
    std::vector<Pin>& pins = db_net_map_[net_route.first]->getPins();
    GRoute& route = net_route.second;
    mergeSegments(pins, route);
  }

  updateEdgesUsage();
  heatmap_->update();
}

void GlobalRouter::updateVias()
{
  for (auto& net_route : routes_) {
    GRoute& route = net_route.second;
    if (route.empty())
      continue;
    for (int i = 0; i < route.size() - 1; i++) {
      GSegment& seg1 = route[i];
      GSegment& seg2 = route[i + 1];

      odb::Point seg1_init(seg1.init_x, seg1.init_y);
      odb::Point seg1_final(seg1.final_x, seg1.final_y);
      odb::Point seg2_init(seg2.init_x, seg2.init_y);
      odb::Point seg2_final(seg2.final_x, seg2.final_y);

      // if a via segment is adjacent to the next wire segment, ensure
      // the via will connect to the segment
      if (seg1.isVia() && seg1.init_layer == seg2.init_layer - 1
          && (seg1_init == seg2_init || seg1_init == seg2_final)) {
        seg1.final_layer = seg2.init_layer;
      } else if (seg2.isVia() && seg2.init_layer == seg1.init_layer - 1
                 && (seg2_init == seg1_init || seg2_init == seg1_final)) {
        seg2.init_layer = seg1.final_layer;
      }
    }
  }
}

void GlobalRouter::updateEdgesUsage()
{
  for (const auto& [db_net, groute] : routes_) {
    if (isDetailedRouted(db_net)) {
      continue;
    }

    for (const GSegment& seg : groute) {
      int x0 = (seg.init_x - grid_->getXMin()) / grid_->getTileSize();
      int y0 = (seg.init_y - grid_->getYMin()) / grid_->getTileSize();
      int l0 = seg.init_layer;

      int x1 = (seg.final_x - grid_->getXMin()) / grid_->getTileSize();
      int y1 = (seg.final_y - grid_->getYMin()) / grid_->getTileSize();

      // The last gcell is oversized and includes space that the above
      // calculation doesn't represent so correct it:
      x1 = std::min(x1, grid_->getXGrids() - 1);
      y1 = std::min(y1, grid_->getYGrids() - 1);

      fastroute_->incrementEdge3DUsage(x0, y0, x1, y1, l0);
    }
  }
}

void GlobalRouter::updateDbCongestionFromGuides()
{
  auto block = db_->getChip()->getBlock();
  auto db_gcell = block->getGCellGrid();

  auto db_tech = db_->getTech();
  for (int k = 0; k < grid_->getNumLayers(); k++) {
    auto layer = db_tech->findRoutingLayer(k + 1);
    if (layer == nullptr) {
      continue;
    }

    const auto& h_edges_3D = fastroute_->getHorizontalEdges3D();
    const auto& v_edges_3D = fastroute_->getVerticalEdges3D();

    const unsigned short capH = fastroute_->getHorizontalCapacities()[k];
    const unsigned short capV = fastroute_->getVerticalCapacities()[k];
    for (int y = 0; y < grid_->getYGrids(); y++) {
      for (int x = 0; x < grid_->getXGrids(); x++) {
        const unsigned short blockageH = capH - h_edges_3D[k][y][x].cap;
        const unsigned short blockageV = capV - v_edges_3D[k][y][x].cap;
        const unsigned short usageH = h_edges_3D[k][y][x].usage + blockageH;
        const unsigned short usageV = v_edges_3D[k][y][x].usage + blockageV;
        db_gcell->setCapacity(layer, x, y, capH + capV);
        db_gcell->setUsage(layer, x, y, usageH + usageV);
      }
    }
  }
}

void GlobalRouter::computeGCellGridPatternFromGuides(
    std::unordered_map<odb::dbNet*, Guides>& net_guides)
{
  int width = grid_->getXMax() - grid_->getXMin();
  int height = grid_->getYMax() - grid_->getYMin();

  // use the maps to detect the most used tile size. some designs may have
  // guides larger than others, but also smaller than others.
  std::map<int, int> tile_size_x_map;
  std::map<int, int> tile_size_y_map;
  int min_loc_x = std::numeric_limits<int>::max();
  int min_loc_y = std::numeric_limits<int>::max();
  fillTileSizeMaps(
      net_guides, tile_size_x_map, tile_size_y_map, min_loc_x, min_loc_y);

  int tile_size_x = 0;
  int tile_size_y = 0;
  findTileSize(tile_size_x_map, tile_size_y_map, tile_size_x, tile_size_y);

  if (tile_size_x == 0 || tile_size_y == 0) {
    logger_->error(utl::GRT,
                   253,
                   "Detected invalid guide dimensions: ({}, {}).",
                   tile_size_x,
                   tile_size_y);
  }

  int x_grids = width / tile_size_x;
  int guide_x_idx = std::floor((min_loc_x - grid_->getXMin()) / tile_size_x);
  int origin_x = min_loc_x - guide_x_idx * tile_size_x;

  int y_grids = height / tile_size_y;
  int guide_y_idx = std::floor((min_loc_y - grid_->getYMin()) / tile_size_y);
  int origin_y = min_loc_y - guide_y_idx * tile_size_y;

  auto db_gcell = block_->getGCellGrid();
  if (db_gcell) {
    db_gcell->resetGrid();
  } else {
    db_gcell = odb::dbGCellGrid::create(block_);
  }
  db_gcell->addGridPatternX(origin_x, x_grids, tile_size_x);
  db_gcell->addGridPatternY(origin_y, y_grids, tile_size_y);

  grid_->setXGrids(x_grids);
  grid_->setYGrids(y_grids);
}

void GlobalRouter::fillTileSizeMaps(
    std::unordered_map<odb::dbNet*, Guides>& net_guides,
    std::map<int, int>& tile_size_x_map,
    std::map<int, int>& tile_size_y_map,
    int& min_loc_x,
    int& min_loc_y)
{
  for (const auto& [net, guides] : net_guides) {
    for (const auto& guide : guides) {
      if (tile_size_x_map.find(guide.second.dx()) == tile_size_x_map.end()) {
        tile_size_x_map[guide.second.dx()] = 1;
      } else {
        tile_size_x_map[guide.second.dx()]++;
      }
      if (tile_size_y_map.find(guide.second.dy()) == tile_size_y_map.end()) {
        tile_size_y_map[guide.second.dy()] = 1;
      } else {
        tile_size_y_map[guide.second.dy()]++;
      }

      min_loc_x = std::min(guide.second.xMin(), min_loc_x);
      min_loc_y = std::min(guide.second.yMin(), min_loc_y);
    }
  }
}

void GlobalRouter::findTileSize(const std::map<int, int>& tile_size_x_map,
                                const std::map<int, int>& tile_size_y_map,
                                int& tile_size_x,
                                int& tile_size_y)
{
  int cnt_x = 0;
  for (const auto& [size_x, count] : tile_size_x_map) {
    if (count > cnt_x) {
      tile_size_x = size_x;
      cnt_x = count;
    }
  }

  int cnt_y = 0;
  for (const auto& [size_y, count] : tile_size_y_map) {
    if (count > cnt_y) {
      tile_size_y = size_y;
      cnt_y = count;
    }
  }
}

void GlobalRouter::saveGuidesFromFile(
    std::unordered_map<odb::dbNet*, Guides>& guides)
{
  odb::dbTechLayer* ph_layer_final = nullptr;

  for (odb::dbNet* db_net : block_->getNets()) {
    db_net->clearGuides();
    const Guides& guide_boxes = guides[db_net];

    if (!guide_boxes.empty()) {
      for (const auto& guide : guide_boxes) {
        ph_layer_final = routing_layers_[guide.first];
        odb::dbGuide::create(db_net, ph_layer_final, guide.second);
      }
    }
  }
}

void GlobalRouter::saveGuides()
{
  int offset_x = grid_origin_.x();
  int offset_y = grid_origin_.y();

  for (odb::dbNet* db_net : block_->getNets()) {
    auto iter = routes_.find(db_net);
    if (iter == routes_.end()) {
      continue;
    }
    Net* net = db_net_map_[db_net];
    GRoute& route = iter->second;

    if (!route.empty()) {
      db_net->clearGuides();
      for (GSegment& segment : route) {
        odb::Rect box = globalRoutingToBox(segment);
        box.moveDelta(offset_x, offset_y);
        if (segment.isVia()) {
          if (abs(segment.final_layer - segment.init_layer) > 1) {
            logger_->error(GRT,
                           75,
                           "Connection between non-adjacent layers in net {}.",
                           db_net->getConstName());
          }

          if (net->isLocal() || (isCoveringPin(net, segment))) {
            int layer_idx1 = segment.init_layer;
            int layer_idx2 = segment.final_layer;
            odb::dbTechLayer* layer1 = routing_layers_[layer_idx1];
            odb::dbTechLayer* layer2 = routing_layers_[layer_idx2];
            odb::dbGuide::create(db_net, layer1, box);
            odb::dbGuide::create(db_net, layer2, box);
          } else {
            int layer_idx = std::min(segment.init_layer, segment.final_layer);
            odb::dbTechLayer* layer1 = routing_layers_[layer_idx];
            odb::dbGuide::create(db_net, layer1, box);
          }
        } else if (segment.init_layer == segment.final_layer) {
          if (segment.init_layer < min_routing_layer_
              && segment.init_x != segment.final_x
              && segment.init_y != segment.final_y) {
            logger_->error(GRT,
                           74,
                           "Routing with guides in blocked metal for net {}.",
                           db_net->getConstName());
          }

          odb::dbTechLayer* layer = routing_layers_[segment.init_layer];
          odb::dbGuide::create(db_net, layer, box);
        }
      }
    }
    auto dbGuides = db_net->getGuides();
    if (dbGuides.orderReversed() && dbGuides.reversible())
      dbGuides.reverse();
  }
}

bool GlobalRouter::isCoveringPin(Net* net, GSegment& segment)
{
  for (const auto& pin : net->getPins()) {
    int seg_top_layer = std::max(segment.final_layer, segment.init_layer);
    int seg_x = segment.final_x;
    int seg_y = segment.final_y;
    if (pin.getConnectionLayer() == seg_top_layer
        && pin.getOnGridPosition() == odb::Point(seg_x, seg_y)
        && (pin.isPort() || pin.isConnectedToPadOrMacro())) {
      return true;
    }
  }

  return false;
}

RoutingTracks GlobalRouter::getRoutingTracksByIndex(int layer)
{
  for (RoutingTracks routing_tracks : routing_tracks_) {
    if (routing_tracks.getLayerIndex() == layer) {
      return routing_tracks;
    }
  }
  return RoutingTracks();
}

void GlobalRouter::addGuidesForLocalNets(odb::dbNet* db_net,
                                         GRoute& route,
                                         int min_routing_layer,
                                         int max_routing_layer)
{
  std::vector<Pin>& pins = db_net_map_[db_net]->getPins();
  int last_layer = -1;
  for (size_t p = 0; p < pins.size(); p++) {
    if (p > 0) {
      odb::Point pin_pos0 = findFakePinPosition(pins[p - 1], db_net);
      odb::Point pin_pos1 = findFakePinPosition(pins[p], db_net);
      // If the net is not local, FR core result is invalid
      if (pin_pos1.x() != pin_pos0.x() || pin_pos1.y() != pin_pos0.y()) {
        logger_->error(GRT,
                       76,
                       "Net {} does not have route guides.",
                       db_net->getConstName());
      }
    }

    if (pins[p].getConnectionLayer() > last_layer)
      last_layer = pins[p].getConnectionLayer();
  }

  // last_layer can be greater than max routing layer for nets with bumps
  // at top routing layer
  if (last_layer >= max_routing_layer) {
    last_layer--;
  }

  for (int l = 1; l <= last_layer; l++) {
    odb::Point pin_pos = findFakePinPosition(pins[0], db_net);
    GSegment segment = GSegment(
        pin_pos.x(), pin_pos.y(), l, pin_pos.x(), pin_pos.y(), l + 1);
    route.push_back(segment);
  }
}

void GlobalRouter::connectTopLevelPins(odb::dbNet* db_net, GRoute& route)
{
  std::vector<Pin>& pins = db_net_map_[db_net]->getPins();
  for (Pin& pin : pins) {
    if (pin.getConnectionLayer() > max_routing_layer_) {
      odb::Point pin_pos = pin.getOnGridPosition();
      for (int l = max_routing_layer_; l < pin.getConnectionLayer(); l++) {
        GSegment segment = GSegment(
            pin_pos.x(), pin_pos.y(), l, pin_pos.x(), pin_pos.y(), l + 1);
        route.push_back(segment);
      }
    }
  }
}

void GlobalRouter::addRemainingGuides(NetRouteMap& routes,
                                      std::vector<Net*>& nets,
                                      int min_routing_layer,
                                      int max_routing_layer)
{
  for (Net* net : nets) {
    int min_layer, max_layer;
    getNetLayerRange(net->getDbNet(), min_layer, max_layer);
    odb::dbTechLayer* max_tech_layer
        = db_->getTech()->findRoutingLayer(max_layer);
    if (net->getNumPins() > 1
        && (!net->hasWires() || net->hasStackedVias(max_tech_layer))) {
      odb::dbNet* db_net = net->getDbNet();
      GRoute& route = routes[db_net];
      if (route.empty()) {
        addGuidesForLocalNets(
            db_net, route, min_routing_layer, max_routing_layer);
      } else {
        connectTopLevelPins(db_net, route);
      }
    }
  }
}

void GlobalRouter::connectPadPins(NetRouteMap& routes)
{
  for (auto& net_route : routes) {
    odb::dbNet* db_net = net_route.first;
    GRoute& route = net_route.second;
    Net* net = getNet(db_net);
    if (pad_pins_connections_.find(db_net) != pad_pins_connections_.end()
        && net->getNumPins() > 1) {
      for (GSegment& segment : pad_pins_connections_[db_net]) {
        route.push_back(segment);
      }
    }
  }
}

void GlobalRouter::mergeBox(std::vector<odb::Rect>& guide_box,
                            const std::set<odb::Point>& via_positions)
{
  std::vector<odb::Rect> final_box;
  if (guide_box.empty()) {
    logger_->error(GRT, 78, "Guides vector is empty.");
  }
  final_box.push_back(guide_box[0]);
  for (size_t i = 1; i < guide_box.size(); i++) {
    odb::Rect box = guide_box[i];
    odb::Rect& lastBox = final_box.back();

    GRoute segs;
    boxToGlobalRouting(box, 0, segs);
    odb::Point seg_init(segs[0].init_x, segs[0].init_y);
    odb::Point seg_final(segs.back().init_x, segs.back().init_y);

    if (lastBox.overlaps(box)
        && (via_positions.find(seg_init) == via_positions.end()
            || via_positions.find(seg_final) == via_positions.end())) {
      int lowerX = std::min(lastBox.xMin(), box.xMin());
      int lowerY = std::min(lastBox.yMin(), box.yMin());
      int upperX = std::max(lastBox.xMax(), box.xMax());
      int upperY = std::max(lastBox.yMax(), box.yMax());
      lastBox = odb::Rect(lowerX, lowerY, upperX, upperY);
    } else
      final_box.push_back(box);
  }
  guide_box.clear();
  guide_box = std::move(final_box);
}

odb::Rect GlobalRouter::globalRoutingToBox(const GSegment& route)
{
  odb::Rect die_bounds = grid_->getGridArea();
  int init_x, init_y;
  int final_x, final_y;

  if (route.init_x < route.final_x) {
    init_x = route.init_x;
    final_x = route.final_x;
  } else {
    init_x = route.final_x;
    final_x = route.init_x;
  }

  if (route.init_y < route.final_y) {
    init_y = route.init_y;
    final_y = route.final_y;
  } else {
    init_y = route.final_y;
    final_y = route.init_y;
  }

  int llX = init_x - (grid_->getTileSize() / 2);
  int llY = init_y - (grid_->getTileSize() / 2);

  int urX = final_x + (grid_->getTileSize() / 2);
  int urY = final_y + (grid_->getTileSize() / 2);

  if ((die_bounds.xMax() - urX) / grid_->getTileSize() < 1) {
    urX = die_bounds.xMax();
  }
  if ((die_bounds.yMax() - urY) / grid_->getTileSize() < 1) {
    urY = die_bounds.yMax();
  }

  odb::Point lower_left = odb::Point(llX, llY);
  odb::Point upper_right = odb::Point(urX, urY);

  odb::Rect route_bds = odb::Rect(lower_left, upper_right);
  return route_bds;
}

void GlobalRouter::boxToGlobalRouting(const odb::Rect& route_bds,
                                      int layer,
                                      GRoute& route)
{
  const int tile_size = grid_->getTileSize();
  int x0 = (tile_size * (route_bds.xMin() / tile_size)) + (tile_size / 2);
  int y0 = (tile_size * (route_bds.yMin() / tile_size)) + (tile_size / 2);

  const int x1 = (tile_size * (route_bds.xMax() / tile_size)) - (tile_size / 2);
  const int y1 = (tile_size * (route_bds.yMax() / tile_size)) - (tile_size / 2);

  if (x0 == x1 && y0 == y1)
    route.push_back(GSegment(x0, y0, layer, x1, y1, layer));

  while (y0 == y1 && (x0 + tile_size) <= x1) {
    route.push_back(GSegment(x0, y0, layer, x0 + tile_size, y0, layer));
    x0 += tile_size;
  }

  while (x0 == x1 && (y0 + tile_size) <= y1) {
    route.push_back(GSegment(x0, y0, layer, x0, y0 + tile_size, layer));
    y0 += tile_size;
  }
}

void GlobalRouter::checkPinPlacement()
{
  bool invalid = false;
  std::map<int, std::vector<odb::Point>> layer_positions_map;

  odb::dbTechLayer* tech_layer;
  for (Pin* port : getAllPorts()) {
    if (port->getNumLayers() == 0) {
      logger_->error(GRT,
                     79,
                     "Pin {} does not have layer assignment.",
                     port->getName().c_str());
    }
    int layer = port->getConnectionLayer();  // port have only one layer

    tech_layer = routing_layers_[layer];
    if (layer_positions_map[layer].empty()) {
      layer_positions_map[layer].push_back(port->getPosition());
    } else {
      for (odb::Point& pos : layer_positions_map[layer]) {
        if (pos == port->getPosition()) {
          logger_->warn(
              GRT,
              31,
              "At least 2 pins in position ({}, {}), layer {}, port {}.",
              pos.x(),
              pos.y(),
              tech_layer->getName(),
              port->getName().c_str());
          invalid = true;
        }
      }
      layer_positions_map[layer].push_back(port->getPosition());
    }
  }

  if (invalid) {
    logger_->error(GRT, 80, "Invalid pin placement.");
  }
}

int GlobalRouter::computeNetWirelength(odb::dbNet* db_net)
{
  auto iter = routes_.find(db_net);
  if (iter == routes_.end()) {
    return 0;
  }
  const GRoute& route = iter->second;
  int net_wl = 0;
  for (const GSegment& segment : route) {
    const int segment_wl = std::abs(segment.final_x - segment.init_x)
                           + std::abs(segment.final_y - segment.init_y);
    if (segment_wl > 0) {
      net_wl += segment_wl + grid_->getTileSize();
    }
  }

  return net_wl;
}

void GlobalRouter::computeWirelength()
{
  long total_wirelength = 0;
  for (auto& net_route : routes_) {
    total_wirelength += computeNetWirelength(net_route.first);
  }
  if (verbose_)
    logger_->info(GRT,
                  18,
                  "Total wirelength: {} um",
                  total_wirelength / block_->getDefUnits());
}

void GlobalRouter::mergeSegments(const std::vector<Pin>& pins, GRoute& route)
{
  if (route.empty()) {
    return;
  }
  GRoute& segments = route;
  std::map<RoutePt, int> segs_at_point;
  for (const GSegment& seg : segments) {
    RoutePt pt0 = RoutePt(seg.init_x, seg.init_y, seg.init_layer);
    RoutePt pt1 = RoutePt(seg.final_x, seg.final_y, seg.final_layer);
    segs_at_point[pt0] += 1;
    segs_at_point[pt1] += 1;
  }

  for (const Pin& pin : pins) {
    RoutePt pinPt = RoutePt(pin.getOnGridPosition().x(),
                            pin.getOnGridPosition().y(),
                            pin.getConnectionLayer());
    segs_at_point[pinPt] += 1;
  }

  size_t read = 0;
  size_t write = 0;

  while (read < segments.size() - 1) {
    GSegment& segment0 = segments[read];
    GSegment& segment1 = segments[read + 1];

    // both segments are not vias
    if (segment0.init_layer == segment0.final_layer
        && segment1.init_layer == segment1.final_layer &&
        // segments are on the same layer
        segment0.init_layer == segment1.init_layer) {
      // if segment 0 connects to the end of segment 1
      if (!segmentsConnect(segment0, segment1, segment1, segs_at_point)) {
        segments[write++] = segment0;
      }
    } else {
      segments[write++] = segment0;
    }
    read++;
  }

  segments[write] = segments[read];

  segments.resize(write + 1);
}

bool GlobalRouter::segmentsConnect(const GSegment& seg0,
                                   const GSegment& seg1,
                                   GSegment& new_seg,
                                   const std::map<RoutePt, int>& segs_at_point)
{
  int init_x0 = std::min(seg0.init_x, seg0.final_x);
  int init_y0 = std::min(seg0.init_y, seg0.final_y);
  int final_x0 = std::max(seg0.final_x, seg0.init_x);
  int final_y0 = std::max(seg0.final_y, seg0.init_y);

  int init_x1 = std::min(seg1.init_x, seg1.final_x);
  int init_y1 = std::min(seg1.init_y, seg1.final_y);
  int final_x1 = std::max(seg1.final_x, seg1.init_x);
  int final_y1 = std::max(seg1.final_y, seg1.init_y);

  // vertical segments aligned
  if (init_x0 == final_x0 && init_x1 == final_x1 && init_x0 == init_x1) {
    bool merge = false;
    if (init_y0 == final_y1) {
      RoutePt pt = RoutePt(init_x0, init_y0, seg0.init_layer);
      merge = segs_at_point.at(pt) == 2;
    } else if (final_y0 == init_y1) {
      RoutePt pt = RoutePt(init_x1, init_y1, seg1.init_layer);
      merge = segs_at_point.at(pt) == 2;
    }
    if (merge) {
      new_seg.init_x = std::min(init_x0, init_x1);
      new_seg.init_y = std::min(init_y0, init_y1);
      new_seg.final_x = std::max(final_x0, final_x1);
      new_seg.final_y = std::max(final_y0, final_y1);
      return true;
    }
    // horizontal segments aligned
  } else if (init_y0 == final_y0 && init_y1 == final_y1 && init_y0 == init_y1) {
    bool merge = false;
    if (init_x0 == final_x1) {
      RoutePt pt = RoutePt(init_x0, init_y0, seg0.init_layer);
      merge = segs_at_point.at(pt) == 2;
    } else if (final_x0 == init_x1) {
      RoutePt pt = RoutePt(init_x1, init_y1, seg1.init_layer);
      merge = segs_at_point.at(pt) == 2;
    }
    if (merge) {
      new_seg.init_x = std::min(init_x0, init_x1);
      new_seg.init_y = std::min(init_y0, init_y1);
      new_seg.final_x = std::max(final_x0, final_x1);
      new_seg.final_y = std::max(final_y0, final_y1);
      return true;
    }
  }

  return false;
}

void GlobalRouter::mergeResults(NetRouteMap& routes)
{
  for (auto& net_route : routes) {
    odb::dbNet* db_net = net_route.first;
    GRoute& route = net_route.second;
    routes_[db_net] = route;
  }
}

bool GlobalRouter::pinOverlapsWithSingleTrack(const Pin& pin,
                                              odb::Point& track_position)
{
  int min, max;

  int conn_layer = pin.getConnectionLayer();
  std::vector<odb::Rect> pin_boxes = pin.getBoxes().at(conn_layer);

  odb::dbTechLayer* layer = routing_layers_[conn_layer];
  RoutingTracks tracks = getRoutingTracksByIndex(conn_layer);

  odb::Rect pin_rect;
  pin_rect.mergeInit();
  for (odb::Rect pin_box : pin_boxes) {
    pin_rect.merge(pin_box);
  }

  bool horizontal = layer->getDirection() == odb::dbTechLayerDir::HORIZONTAL;
  min = horizontal ? pin_rect.yMin() : pin_rect.xMin();
  max = horizontal ? pin_rect.yMax() : pin_rect.xMax();

  if ((float) (max - min) / tracks.getTrackPitch() <= 3) {
    int nearest_track = std::floor((float) (max - tracks.getLocation())
                                   / tracks.getTrackPitch())
                            * tracks.getTrackPitch()
                        + tracks.getLocation();
    int nearest_track2
        = std::floor(
              (float) (max - tracks.getLocation()) / tracks.getTrackPitch() - 1)
              * tracks.getTrackPitch()
          + tracks.getLocation();

    if ((nearest_track >= min && nearest_track <= max)
        && (nearest_track2 >= min && nearest_track2 <= max)) {
      return false;
    }

    if (nearest_track > min && nearest_track < max) {
      track_position = horizontal
                           ? odb::Point(track_position.x(), nearest_track)
                           : odb::Point(nearest_track, track_position.y());
      return true;
    } else if (nearest_track2 > min && nearest_track2 < max) {
      track_position = horizontal
                           ? odb::Point(track_position.x(), nearest_track2)
                           : odb::Point(nearest_track2, track_position.y());
      return true;
    } else {
      return false;
    }
  }

  return false;
}

void GlobalRouter::createFakePin(Pin pin,
                                 odb::Point& pin_position,
                                 odb::dbTechLayer* layer,
                                 Net* net)
{
  int original_x = pin_position.x();
  int original_y = pin_position.y();
  int conn_layer = layer->getRoutingLevel();
  GSegment pin_connection;
  pin_connection.init_layer = conn_layer;
  pin_connection.final_layer = conn_layer;

  pin_connection.init_x = pin_position.x();
  pin_connection.final_x = pin_position.x();
  pin_connection.init_y = pin_position.y();
  pin_connection.final_y = pin_position.y();
  const bool is_port = pin.isPort();
  const PinEdge edge = pin.getEdge();

  if ((edge == PinEdge::east && !is_port)
      || (edge == PinEdge::west && is_port)) {
    const int new_x_position
        = pin_position.x() + (gcells_offset_ * grid_->getTileSize());
    if (new_x_position <= grid_->getXMax()) {
      pin_connection.init_x = new_x_position;
      pin_position.setX(new_x_position);
    }
  } else if ((edge == PinEdge::west && !is_port)
             || (edge == PinEdge::east && is_port)) {
    const int new_x_position
        = pin_position.x() - (gcells_offset_ * grid_->getTileSize());
    if (new_x_position >= grid_->getXMin()) {
      pin_connection.init_x = new_x_position;
      pin_position.setX(new_x_position);
    }
  } else if ((edge == PinEdge::north && !is_port)
             || (edge == PinEdge::south && is_port)) {
    const int new_y_position
        = pin_position.y() + (gcells_offset_ * grid_->getTileSize());
    if (new_y_position <= grid_->getYMax()) {
      pin_connection.init_y = new_y_position;
      pin_position.setY(new_y_position);
    }
  } else if ((edge == PinEdge::south && !is_port)
             || (edge == PinEdge::north && is_port)) {
    const int new_y_position
        = pin_position.y() - (gcells_offset_ * grid_->getTileSize());
    if (new_y_position >= grid_->getYMin()) {
      pin_connection.init_y = new_y_position;
      pin_position.setY(new_y_position);
    }
  } else {
    if (verbose_)
      logger_->warn(GRT, 33, "Pin {} has invalid edge.", pin.getName());
  }

  // keep init_x/y <= final_x/y
  int x_tmp = pin_connection.init_x;
  int y_tmp = pin_connection.init_y;
  pin_connection.init_x = std::min(x_tmp, pin_connection.final_x);
  pin_connection.init_y = std::min(y_tmp, pin_connection.final_y);

  pin_connection.final_x = std::max(x_tmp, pin_connection.final_x);
  pin_connection.final_y = std::max(y_tmp, pin_connection.final_y);

  // if there is already a pin with that fake position, don't add the gcell
  // capacity adjustment.
  auto& net_pad_pin_connection = pad_pins_connections_[net->getDbNet()];
  if (std::find(net_pad_pin_connection.begin(),
                net_pad_pin_connection.end(),
                pin_connection)
      != net_pad_pin_connection.end()) {
    return;
  }

  int pin_conn_init_x = pin_connection.init_x;
  int pin_conn_init_y = pin_connection.init_y;

  int pin_conn_final_x = pin_connection.final_x;
  int pin_conn_final_y = pin_connection.final_y;

  for (Pin& net_pin : net->getPins()) {
    if (net_pin.getName() != pin.getName()
        && !(net_pin.isConnectedToPadOrMacro() || net_pin.isPort())) {
      auto net_pin_pos = net_pin.getOnGridPosition();
      if (pin_connection.init_y == pin_connection.final_y) {
        if ((net_pin_pos.x() >= pin_conn_init_x)
            && (net_pin_pos.x() <= pin_conn_final_x)
            && (net_pin_pos.y() == pin_conn_init_y)) {
          pin_position.setX(original_x);
          return;
        }
      } else {
        if ((net_pin_pos.y() >= pin_conn_init_y)
            && (net_pin_pos.y() <= pin_conn_final_y)
            && (net_pin_pos.x() == pin_conn_init_x)) {
          pin_position.setY(original_y);
          return;
        }
      }
    }
  }

  pad_pins_connections_[net->getDbNet()].push_back(pin_connection);
}

odb::Point GlobalRouter::findFakePinPosition(Pin& pin, odb::dbNet* db_net)
{
  odb::Point fake_position = pin.getOnGridPosition();
  Net* net = db_net_map_[db_net];
  const int max_routing_layer = getNetMaxRoutingLayer(net);
  if ((pin.isConnectedToPadOrMacro() || pin.isPort()) && !net->isLocal()
      && gcells_offset_ != 0 && pin.getConnectionLayer() <= max_routing_layer) {
    odb::dbTechLayer* layer = routing_layers_[pin.getConnectionLayer()];
    createFakePin(pin, fake_position, layer, net);
  }

  return fake_position;
}

std::vector<Pin*> GlobalRouter::getAllPorts()
{
  std::vector<Pin*> ports;
  for (auto [ignored, net] : db_net_map_) {
    for (Pin& pin : net->getPins()) {
      if (pin.isPort()) {
        ports.push_back(&pin);
      }
    }
  }
  return ports;
}

odb::Point GlobalRouter::getRectMiddle(const odb::Rect& rect)
{
  return odb::Point((rect.xMin() + (rect.xMax() - rect.xMin()) / 2.0),
                    (rect.yMin() + (rect.yMax() - rect.yMin()) / 2.0));
}

void GlobalRouter::initGrid(int max_layer)
{
  odb::dbTechLayer* tech_layer = routing_layers_[layer_for_guide_dimension_];
  odb::dbTrackGrid* track_grid = block_->findTrackGrid(tech_layer);
  int track_spacing, track_init, num_tracks;
  track_grid->getAverageTrackSpacing(track_spacing, track_init, num_tracks);

  odb::Rect rect = block_->getDieArea();

  int dx = rect.dx();
  int dy = rect.dy();

  int tile_size = grid_->getPitchesInTile() * track_spacing;

  int x_grids = std::max(1, dx / tile_size);
  int y_grids = std::max(1, dy / tile_size);

  bool perfect_regular_x = (x_grids * tile_size) == dx;
  bool perfect_regular_y = (y_grids * tile_size) == dy;

  fastroute_->setRegularX(perfect_regular_x);
  fastroute_->setRegularY(perfect_regular_y);

  int num_layers = routing_layers_.size();
  if (max_layer > -1) {
    num_layers = max_layer;
  }

  grid_->init(rect,
              tile_size,
              x_grids,
              y_grids,
              perfect_regular_x,
              perfect_regular_y,
              num_layers);
}

void getViaDims(std::map<int, odb::dbTechVia*> default_vias,
                int level,
                int& width_up,
                int& prl_up,
                int& width_down,
                int& prl_down)
{
  width_up = -1;
  prl_up = -1;
  width_down = -1;
  prl_down = -1;
  if (default_vias.find(level) != default_vias.end()) {
    for (auto box : default_vias[level]->getBoxes()) {
      if (box->getTechLayer()->getRoutingLevel() == level) {
        width_up = std::min(box->getWidth(), box->getLength());
        prl_up = std::max(box->getWidth(), box->getLength());
        break;
      }
    }
  }
  if (default_vias.find(level - 1) != default_vias.end()) {
    for (auto box : default_vias[level - 1]->getBoxes()) {
      if (box->getTechLayer()->getRoutingLevel() == level) {
        width_down = std::min(box->getWidth(), box->getLength());
        prl_down = std::max(box->getWidth(), box->getLength());
        break;
      }
    }
  }
}

std::vector<std::pair<int, int>> GlobalRouter::calcLayerPitches(int max_layer)
{
  std::map<int, odb::dbTechVia*> default_vias = getDefaultVias(max_layer);
  std::vector<std::pair<int, int>> pitches(
      db_->getTech()->getRoutingLayerCount() + 1);
  for (auto const& [level, layer] : routing_layers_) {
    if (layer->getType() != odb::dbTechLayerType::ROUTING)
      continue;
    if (level > max_layer && max_layer > -1)
      break;
    pitches.push_back({-1, -1});

    int width_up, prl_up, width_down, prl_down;
    getViaDims(default_vias, level, width_up, prl_up, width_down, prl_down);
    bool up_via_valid = width_up != -1;
    bool down_via_valid = width_down != -1;
    if (!up_via_valid && !down_via_valid)
      continue;  // no default vias found
    int layer_width = layer->getWidth();
    int L2V_up = -1;
    int L2V_down = -1;
    // Priority for minSpc rule is SPACINGTABLE TWOWIDTHS > SPACINGTABLE PRL >
    // SPACING
    bool min_spc_valid = false;
    int min_spc_up = -1;
    int min_spc_down = -1;
    if (layer->hasTwoWidthsSpacingRules()) {
      min_spc_valid = true;
      if (up_via_valid)
        min_spc_up = layer->findTwSpacing(layer_width, width_up, prl_up);
      if (down_via_valid)
        min_spc_down = layer->findTwSpacing(layer_width, width_down, prl_down);
    } else if (layer->hasV55SpacingRules()) {
      min_spc_valid = true;
      if (up_via_valid)
        min_spc_up
            = layer->findV55Spacing(std::max(layer_width, width_up), prl_up);
      if (down_via_valid)
        min_spc_down = layer->findV55Spacing(std::max(layer_width, width_down),
                                             prl_down);
    } else {
      if (!layer->getV54SpacingRules().empty()) {
        min_spc_valid = true;
        int minSpc = 0;
        for (auto rule : layer->getV54SpacingRules())
          minSpc = rule->getSpacing();
        if (up_via_valid)
          min_spc_up = minSpc;
        if (down_via_valid)
          min_spc_down = minSpc;
      }
    }
    if (min_spc_valid) {
      if (up_via_valid)
        L2V_up = (level != max_routing_layer_)
                     ? (layer_width / 2) + (width_up / 2) + min_spc_up
                     : -1;
      if (down_via_valid)
        L2V_down = (level != min_routing_layer_)
                       ? (layer_width / 2) + (width_down / 2) + min_spc_down
                       : -1;
      debugPrint(logger_,
                 utl::GRT,
                 "l2v_pitch",
                 1,
                 "routing level {} : layer_width = {:.4f}",
                 layer->getName(),
                 block_->dbuToMicrons(layer_width));
      debugPrint(logger_,
                 utl::GRT,
                 "l2v_pitch",
                 1,
                 "L2V_up : viaWidth = {:.4f} , prl = {:.4f} , minSpc = {:.4f} "
                 ", L2V = {:.4f} ",
                 block_->dbuToMicrons(width_up),
                 block_->dbuToMicrons(prl_up),
                 block_->dbuToMicrons(min_spc_up),
                 block_->dbuToMicrons(L2V_up));
      debugPrint(logger_,
                 utl::GRT,
                 "l2v_pitch",
                 1,
                 "L2V_down : viaWidth = {:.4f} , prl = {:.4f} , minSpc = "
                 "{:.4f} , L2V = {:.4f} ",
                 block_->dbuToMicrons(width_down),
                 block_->dbuToMicrons(prl_down),
                 block_->dbuToMicrons(min_spc_down),
                 block_->dbuToMicrons(L2V_down));
    }
    pitches[level] = {L2V_up, L2V_down};
  }
  return pitches;
}

void GlobalRouter::initRoutingTracks(int max_routing_layer)
{
  auto l2vPitches = calcLayerPitches(max_routing_layer);
  for (auto const& [level, tech_layer] : routing_layers_) {
    if (level > max_routing_layer && max_routing_layer > -1) {
      break;
    }

    odb::dbTrackGrid* track_grid = block_->findTrackGrid(tech_layer);
    if (track_grid == nullptr) {
      logger_->error(
          GRT, 86, "Track for layer {} not found.", tech_layer->getName());
    }

    int track_step, track_init, num_tracks;
    track_grid->getAverageTrackSpacing(track_step, track_init, num_tracks);

    RoutingTracks layer_tracks = RoutingTracks(level,
                                               track_step,
                                               l2vPitches[level].first,
                                               l2vPitches[level].second,
                                               track_init,
                                               num_tracks);
    routing_tracks_.push_back(layer_tracks);
    if (verbose_)
      logger_->info(
          GRT,
          88,
          "Layer {:7s} Track-Pitch = {:.4f}  line-2-Via Pitch: {:.4f}",
          tech_layer->getName(),
          block_->dbuToMicrons(layer_tracks.getTrackPitch()),
          block_->dbuToMicrons(layer_tracks.getLineToViaPitch()));
  }
}

void GlobalRouter::computeCapacities(int max_layer)
{
  int h_capacity, v_capacity;

  for (auto const& [level, tech_layer] : routing_layers_) {
    if (level > max_layer && max_layer > -1) {
      break;
    }

    RoutingTracks routing_tracks = getRoutingTracksByIndex(level);
    int track_spacing = routing_tracks.getUsePitch();

    if (tech_layer->getDirection() == odb::dbTechLayerDir::HORIZONTAL) {
      h_capacity = std::floor((float) grid_->getTileSize() / track_spacing);

      grid_->setHorizontalCapacity(h_capacity, level - 1);
      grid_->setVerticalCapacity(0, level - 1);
      debugPrint(logger_,
                 GRT,
                 "graph",
                 1,
                 "Layer {} has {} h-capacity",
                 tech_layer->getConstName(),
                 h_capacity);
    } else if (tech_layer->getDirection() == odb::dbTechLayerDir::VERTICAL) {
      v_capacity = std::floor((float) grid_->getTileSize() / track_spacing);

      grid_->setHorizontalCapacity(0, level - 1);
      grid_->setVerticalCapacity(v_capacity, level - 1);
      debugPrint(logger_,
                 GRT,
                 "graph",
                 1,
                 "Layer {} has {} v-capacity",
                 tech_layer->getConstName(),
                 v_capacity);
    }
  }
}

void GlobalRouter::findTrackPitches(int max_layer)
{
  for (auto const& [level, tech_layer] : routing_layers_) {
    if (level > max_layer && max_layer > -1) {
      break;
    }

    odb::dbTrackGrid* track = block_->findTrackGrid(tech_layer);

    if (track == nullptr) {
      logger_->error(
          GRT, 90, "Track for layer {} not found.", tech_layer->getName());
    }

    int track_step, track_init, num_tracks;
    track->getAverageTrackSpacing(track_step, track_init, num_tracks);

    grid_->addTrackPitch(track_step, level - 1);
  }
}

static bool nameLess(const Net* a, const Net* b)
{
  return a->getName() < b->getName();
}

std::vector<Net*> GlobalRouter::findNets()
{
  initClockNets();

  std::vector<odb::dbNet*> db_nets;
  if (nets_to_route_.empty()) {
    db_nets.insert(
        db_nets.end(), block_->getNets().begin(), block_->getNets().end());
  } else {
    db_nets = nets_to_route_;
  }
  std::vector<Net*> clk_nets;
  for (odb::dbNet* db_net : db_nets) {
    Net* net = addNet(db_net);
    // add clock nets not connected to a leaf first
    if (net) {
      bool is_non_leaf_clock = isNonLeafClock(net->getDbNet());
      if (is_non_leaf_clock)
        clk_nets.push_back(net);
    }
  }

  std::vector<Net*> non_clk_nets;
  for (auto [ignored, net] : db_net_map_) {
    bool is_non_leaf_clock = isNonLeafClock(net->getDbNet());
    if (!is_non_leaf_clock) {
      non_clk_nets.push_back(net);
    }
  }

  // Sort the nets to ensure stable results, but keep clk nets
  // at the front.
  std::sort(clk_nets.begin(), clk_nets.end(), nameLess);
  std::sort(non_clk_nets.begin(), non_clk_nets.end(), nameLess);

  std::vector<Net*> nets = std::move(clk_nets);
  nets.insert(nets.end(), non_clk_nets.begin(), non_clk_nets.end());

  return nets;
}

Net* GlobalRouter::addNet(odb::dbNet* db_net)
{
  if (!db_net->getSigType().isSupply() && !db_net->isSpecial()
      && db_net->getSWires().empty() && !db_net->isConnectedByAbutment()) {
    Net* net = new Net(db_net, db_net->getWire() != nullptr);
    db_net_map_[db_net] = net;
    makeItermPins(net, db_net, grid_->getGridArea());
    makeBtermPins(net, db_net, grid_->getGridArea());
    findPins(net);
    return net;
  }
  return nullptr;
}

void GlobalRouter::removeNet(odb::dbNet* db_net)
{
  Net* net = db_net_map_[db_net];
  fastroute_->removeNet(db_net);
  delete net;
  db_net_map_.erase(db_net);
  dirty_nets_.erase(db_net);
  routes_.erase(db_net);
}

Net* GlobalRouter::getNet(odb::dbNet* db_net)
{
  return db_net_map_[db_net];
}

int GlobalRouter::getTileSize() const
{
  return grid_->getTileSize();
}

void GlobalRouter::initClockNets()
{
  std::set<odb::dbNet*> clock_nets = sta_->findClkNets();

  if (verbose_)
    logger_->info(GRT, 19, "Found {} clock nets.", clock_nets.size());

  for (odb::dbNet* net : clock_nets) {
    net->setSigType(odb::dbSigType::CLOCK);
  }
}

bool GlobalRouter::isClkTerm(odb::dbITerm* iterm, sta::dbNetwork* network)
{
  const sta::Pin* pin = network->dbToSta(iterm);
  sta::LibertyPort* lib_port = network->libertyPort(pin);
  bool connected_to_pad = false;
  if (lib_port != nullptr) {
    sta::LibertyCell* lib_cell = lib_port->libertyCell();
    connected_to_pad = lib_cell != nullptr && lib_cell->isPad();
  }

  return lib_port && (lib_port->isRegClk() || connected_to_pad);
}

bool GlobalRouter::isNonLeafClock(odb::dbNet* db_net)
{
  sta::dbNetwork* network = sta_->getDbNetwork();
  if (db_net->getSigType() != odb::dbSigType::CLOCK) {
    return false;
  }

  for (odb::dbITerm* iterm : db_net->getITerms()) {
    if (isClkTerm(iterm, network)) {
      return false;
    }
  }
  return true;
}

void GlobalRouter::makeItermPins(Net* net,
                                 odb::dbNet* db_net,
                                 const odb::Rect& die_area)
{
  bool is_clock = (net->getSignalType() == odb::dbSigType::CLOCK);
  int max_routing_layer = (is_clock && max_layer_for_clock_ > 0)
                              ? max_layer_for_clock_
                              : max_routing_layer_;
  for (odb::dbITerm* iterm : db_net->getITerms()) {
    odb::dbMTerm* mterm = iterm->getMTerm();
    odb::dbMaster* master = mterm->getMaster();
    const odb::dbMasterType type = master->getType();

    if (type.isCover() && verbose_) {
      logger_->warn(
          GRT,
          34,
          "Net connected to instance of class COVER added for routing.");
    }

    const bool connected_to_pad = type.isPad();
    const bool connected_to_macro = master->isBlock();

    odb::dbInst* inst = iterm->getInst();
    if (!inst->isPlaced()) {
      logger_->error(GRT, 10, "Instance {} is not placed.", inst->getName());
    }
    const odb::dbTransform transform = inst->getTransform();

    odb::Point pin_pos;
    std::vector<odb::dbTechLayer*> pin_layers;
    std::map<odb::dbTechLayer*, std::vector<odb::Rect>> pin_boxes;

    for (odb::dbMPin* mterm : mterm->getMPins()) {
      int last_layer = -1;

      for (odb::dbBox* box : mterm->getGeometry()) {
        odb::dbTechLayer* tech_layer = box->getTechLayer();
        if (tech_layer->getType() != odb::dbTechLayerType::ROUTING) {
          continue;
        }

        odb::Rect rect = box->getBox();
        transform.apply(rect);

        if (!die_area.contains(rect) && verbose_) {
          logger_->warn(
              GRT, 35, "Pin {} is outside die area.", getITermName(iterm));
        }
        pin_boxes[tech_layer].push_back(rect);
        if (tech_layer->getRoutingLevel() > last_layer) {
          pin_pos = rect.ll();
        }
      }
    }

    for (auto& layer_boxes : pin_boxes) {
      if (layer_boxes.first->getRoutingLevel() <= max_routing_layer) {
        pin_layers.push_back(layer_boxes.first);
      }
    }

    if (pin_layers.empty()) {
      logger_->error(
          GRT,
          29,
          "Pin {} does not have geometries below the max routing layer ({}).",
          getITermName(iterm),
          getLayerName(max_routing_layer, db_));
    }

    Pin pin(iterm,
            pin_pos,
            pin_layers,
            pin_boxes,
            (connected_to_pad || connected_to_macro));

    net->addPin(pin);
  }
}

void GlobalRouter::makeBtermPins(Net* net,
                                 odb::dbNet* db_net,
                                 const odb::Rect& die_area)
{
  for (odb::dbBTerm* bterm : db_net->getBTerms()) {
    int posX, posY;
    bterm->getFirstPinLocation(posX, posY);

    std::vector<odb::dbTechLayer*> pin_layers;
    std::map<odb::dbTechLayer*, std::vector<odb::Rect>> pin_boxes;

    const std::string pin_name = bterm->getConstName();
    odb::Point pin_pos;

    for (odb::dbBPin* bterm_pin : bterm->getBPins()) {
      int last_layer = -1;
      if (!bterm_pin->getPlacementStatus().isPlaced()) {
        logger_->error(GRT, 11, "Pin {} is not placed.", pin_name);
      }

      for (odb::dbBox* bpin_box : bterm_pin->getBoxes()) {
        odb::dbTechLayer* tech_layer = bpin_box->getTechLayer();
        if (tech_layer->getType() != odb::dbTechLayerType::ROUTING) {
          continue;
        }

        odb::Rect rect = bpin_box->getBox();
        if (!die_area.contains(rect) && verbose_) {
          logger_->warn(GRT, 36, "Pin {} is outside die area.", pin_name);
          odb::Rect intersection;
          rect.intersection(die_area, intersection);
          rect = intersection;
          if (rect.area() == 0) {
            logger_->error(GRT,
                           209,
                           "Pin {} is completely outside the die area and "
                           "cannot bet routed.",
                           pin_name);
          }
        }
        pin_boxes[tech_layer].push_back(rect);

        if (tech_layer->getRoutingLevel() > last_layer) {
          pin_pos = rect.ll();
        }
      }
    }

    for (auto& layer_boxes : pin_boxes) {
      pin_layers.push_back(layer_boxes.first);
    }

    if (pin_layers.empty()) {
      logger_->error(
          GRT,
          42,
          "Pin {} does not have geometries in a valid routing layer.",
          pin_name);
    }

    Pin pin(bterm, pin_pos, pin_layers, pin_boxes, getRectMiddle(die_area));
    net->addPin(pin);
  }
}

std::string getITermName(odb::dbITerm* iterm)
{
  odb::dbMTerm* mterm = iterm->getMTerm();
  std::string pin_name = iterm->getInst()->getConstName();
  pin_name += "/";
  pin_name += mterm->getConstName();
  return pin_name;
}

std::string getLayerName(int layer_idx, odb::dbDatabase* db)
{
  odb::dbTech* tech = db->getTech();
  odb::dbTechLayer* tech_layer = tech->findRoutingLayer(layer_idx);
  return tech_layer->getName();
}

void GlobalRouter::computeObstructionsAdjustments()
{
  odb::Rect die_area = grid_->getGridArea();
  std::vector<int> layer_extensions;
  std::map<int, std::vector<odb::Rect>> layer_obs_map;

  findLayerExtensions(layer_extensions);
  int obstructions_cnt = findObstructions(die_area);
  obstructions_cnt
      += findInstancesObstructions(die_area, layer_extensions, layer_obs_map);
  findNetsObstructions(die_area);

  std::vector<LayerId> transition_layers = findTransitionLayers();
  adjustTransitionLayers(transition_layers, layer_obs_map);

  if (verbose_)
    logger_->info(GRT, 4, "Blockages: {}", obstructions_cnt);
}

void GlobalRouter::findLayerExtensions(std::vector<int>& layer_extensions)
{
  layer_extensions.resize(routing_layers_.size() + 1, 0);

  int min_layer, max_layer;
  getMinMaxLayer(min_layer, max_layer);

  for (auto const& [level, obstruct_layer] : routing_layers_) {
    if (level >= min_layer && level <= max_layer) {
      int max_int = std::numeric_limits<int>::max();

      // Gets the smallest possible minimum spacing that won't cause violations
      // for ANY configuration of PARALLELRUNLENGTH (the biggest value in the
      // table)

      int spacing_extension = obstruct_layer->getSpacing(max_int, max_int);

      // Check for EOL spacing values and, if the spacing is higher than the one
      // found, use them as the macro extension instead of PARALLELRUNLENGTH

      for (auto rule : obstruct_layer->getV54SpacingRules()) {
        int spacing = rule->getSpacing();
        if (spacing > spacing_extension) {
          spacing_extension = spacing;
        }
      }

      // Check for TWOWIDTHS table values and, if the spacing is higher than the
      // one found, use them as the macro extension instead of PARALLELRUNLENGTH

      if (obstruct_layer->hasTwoWidthsSpacingRules()) {
        std::vector<std::vector<odb::uint>> spacing_table;
        obstruct_layer->getTwoWidthsSpacingTable(spacing_table);
        if (!spacing_table.empty()) {
          std::vector<odb::uint> last_row = spacing_table.back();
          odb::uint last_value = last_row.back();
          if (last_value > spacing_extension) {
            spacing_extension = last_value;
          }
        }
      }

      // Save the extension to use when defining Macros

      layer_extensions[level] = spacing_extension;
    }
  }
}

int GlobalRouter::findObstructions(odb::Rect& die_area)
{
  int obstructions_cnt = 0;
  for (odb::dbObstruction* obstruction : block_->getObstructions()) {
    odb::dbBox* obstruction_box = obstruction->getBBox();

    int layer = obstruction_box->getTechLayer()->getRoutingLevel();
    if (min_routing_layer_ <= layer && layer <= max_routing_layer_) {
      odb::Point lower_bound
          = odb::Point(obstruction_box->xMin(), obstruction_box->yMin());
      odb::Point upper_bound
          = odb::Point(obstruction_box->xMax(), obstruction_box->yMax());
      odb::Rect obstruction_rect = odb::Rect(lower_bound, upper_bound);
      if (!die_area.contains(obstruction_rect)) {
        if (verbose_)
          logger_->warn(GRT, 37, "Found blockage outside die area.");
      }
      odb::dbTechLayer* tech_layer = obstruction_box->getTechLayer();
      applyObstructionAdjustment(obstruction_rect, tech_layer);
      obstructions_cnt++;
    }
  }

  return obstructions_cnt;
}

bool GlobalRouter::layerIsBlocked(
    int layer,
    const std::unordered_map<int, std::vector<odb::Rect>>& macro_obs_per_layer,
    std::vector<odb::Rect>& extended_obs)
{
  // if layer is max or min, then all obs the nearest layer are added
  if (layer == max_routing_layer_
      && macro_obs_per_layer.find(layer - 1) != macro_obs_per_layer.end()) {
    extended_obs = macro_obs_per_layer.at(layer - 1);
  }
  if (layer == min_routing_layer_
      && macro_obs_per_layer.find(layer + 1) != macro_obs_per_layer.end()) {
    extended_obs = macro_obs_per_layer.at(layer + 1);
  }

  std::vector<odb::Rect> upper_obs;
  std::vector<odb::Rect> lower_obs;

  // Get Rect vector to layer + 1 and layer - 1
  if (macro_obs_per_layer.find(layer + 1) != macro_obs_per_layer.end()) {
    upper_obs = macro_obs_per_layer.at(layer + 1);
  }
  if (macro_obs_per_layer.find(layer - 1) != macro_obs_per_layer.end()) {
    lower_obs = macro_obs_per_layer.at(layer - 1);
  }

  // sort vector by min Rect's xlo (increasing order)
  sort(upper_obs.begin(), upper_obs.end());
  sort(lower_obs.begin(), lower_obs.end());

  // Compare both vectors, find intersection between their rects
  for (const odb::Rect& cur_obs : upper_obs) {
    // start on first element to lower vector
    int pos = 0;
    while (pos < lower_obs.size() && lower_obs[pos].xMin() < cur_obs.xMax()) {
      // check if they have comun region (intersection)
      if (cur_obs.intersects(lower_obs[pos])) {
        // Get intersection rect
        odb::Rect inter_obs = cur_obs.intersect(lower_obs[pos]);
        // add rect in extended vector
        extended_obs.push_back(inter_obs);
      }
      pos++;
    }
  }

  return !extended_obs.empty();
}

// Add obstructions if they appear on upper and lower layer
void GlobalRouter::extendObstructions(
    std::unordered_map<int, std::vector<odb::Rect>>& macro_obs_per_layer,
    int bottom_layer,
    int top_layer)
{
  // if it has obs on min_layer + 1, then the min_layer needs to be block
  if (bottom_layer - 1 == min_routing_layer_) {
    bottom_layer--;
  }
  // if it has obs on max_layer - 1, then the max_layer needs to be block
  if (top_layer + 1 == max_routing_layer_) {
    top_layer++;
  }

  for (int layer = bottom_layer; layer <= top_layer; layer++) {
    std::vector<odb::Rect>& obs = macro_obs_per_layer[layer];
    std::vector<odb::Rect> extended_obs;
    // check if layer+1 and layer-1 have obstructions
    // if they have then add to layer Rect vector
    if (layerIsBlocked(layer, macro_obs_per_layer, extended_obs)) {
      obs.insert(obs.end(), extended_obs.begin(), extended_obs.end());
    }
  }
}

int GlobalRouter::findInstancesObstructions(
    odb::Rect& die_area,
    const std::vector<int>& layer_extensions,
    std::map<int, std::vector<odb::Rect>>& layer_obs_map)
{
  int macros_cnt = 0;
  int obstructions_cnt = 0;
  int pin_out_of_die_count = 0;
  odb::dbTech* tech = db_->getTech();
  for (odb::dbInst* inst : block_->getInsts()) {
    odb::dbMaster* master = inst->getMaster();

    const odb::dbTransform transform = inst->getTransform();

    bool isMacro = false;
    if (master->isBlock()) {
      macros_cnt++;
      isMacro = true;
    }

    if (isMacro) {
      std::unordered_map<int, std::vector<odb::Rect>> macro_obs_per_layer;
      int bottom_layer = std::numeric_limits<int>::max();
      int top_layer = std::numeric_limits<int>::min();

      for (odb::dbBox* box : master->getObstructions()) {
        int layer = box->getTechLayer()->getRoutingLevel();
        if (min_routing_layer_ <= layer && layer <= max_routing_layer_) {
          odb::Rect rect = box->getBox();
          transform.apply(rect);

          macro_obs_per_layer[layer].push_back(rect);
          obstructions_cnt++;

          bottom_layer = std::min(bottom_layer, layer);
          top_layer = std::max(top_layer, layer);
        }
      }

      extendObstructions(macro_obs_per_layer, bottom_layer, top_layer);

      // iterate all Rects for each layer and apply adjustment in FastRoute
      for (auto& [layer, obs] : macro_obs_per_layer) {
        int layer_extension = layer_extensions[layer];
        layer_extension += macro_extension_ * grid_->getTileSize();
        for (odb::Rect& cur_obs : obs) {
          cur_obs.set_xlo(cur_obs.xMin() - layer_extension);
          cur_obs.set_ylo(cur_obs.yMin() - layer_extension);
          cur_obs.set_xhi(cur_obs.xMax() + layer_extension);
          cur_obs.set_yhi(cur_obs.yMax() + layer_extension);
          layer_obs_map[layer].push_back(cur_obs);
          applyObstructionAdjustment(cur_obs, tech->findRoutingLayer(layer));
        }
      }
    } else {
      for (odb::dbBox* box : master->getObstructions()) {
        int layer = box->getTechLayer()->getRoutingLevel();
        if (min_routing_layer_ <= layer && layer <= max_routing_layer_) {
          odb::Rect rect = box->getBox();
          transform.apply(rect);

          odb::Point lower_bound = odb::Point(rect.xMin(), rect.yMin());
          odb::Point upper_bound = odb::Point(rect.xMax(), rect.yMax());
          odb::Rect obstruction_rect = odb::Rect(lower_bound, upper_bound);
          if (!die_area.contains(obstruction_rect)) {
            if (verbose_)
              logger_->warn(GRT,
                            38,
                            "Found blockage outside die area in instance {}.",
                            inst->getConstName());
          }
          odb::dbTechLayer* tech_layer = box->getTechLayer();
          applyObstructionAdjustment(obstruction_rect, tech_layer);
          obstructions_cnt++;
        }
      }
    }

    for (odb::dbMTerm* mterm : master->getMTerms()) {
      for (odb::dbMPin* mpin : mterm->getMPins()) {
        odb::Point lower_bound;
        odb::Point upper_bound;
        odb::Rect pin_box;
        int pin_layer;

        for (odb::dbBox* box : mpin->getGeometry()) {
          odb::Rect rect = box->getBox();
          transform.apply(rect);

          odb::dbTechLayer* tech_layer = box->getTechLayer();
          if (!tech_layer
              || tech_layer->getType() != odb::dbTechLayerType::ROUTING) {
            continue;
          }

          pin_layer = tech_layer->getRoutingLevel();
          if (min_routing_layer_ <= pin_layer
              && pin_layer <= max_routing_layer_) {
            lower_bound = odb::Point(rect.xMin(), rect.yMin());
            upper_bound = odb::Point(rect.xMax(), rect.yMax());
            pin_box = odb::Rect(lower_bound, upper_bound);
            if (!die_area.contains(pin_box)
                && !mterm->getSigType().isSupply()) {
              logger_->warn(GRT,
                            39,
                            "Found pin {} outside die area in instance {}.",
                            mterm->getConstName(),
                            inst->getConstName());
              pin_out_of_die_count++;
            }
            odb::dbTechLayer* tech_layer = box->getTechLayer();
            applyObstructionAdjustment(pin_box, tech_layer);
          }
        }
      }
    }
  }

  if (pin_out_of_die_count > 0) {
    if (verbose_)
      logger_->error(
          GRT, 28, "Found {} pins outside die area.", pin_out_of_die_count);
  }

  if (verbose_)
    logger_->info(GRT, 3, "Macros: {}", macros_cnt);
  return obstructions_cnt;
}

void GlobalRouter::findNetsObstructions(odb::Rect& die_area)
{
  odb::dbSet<odb::dbNet> nets = block_->getNets();

  if (nets.empty()) {
    logger_->error(GRT, 94, "Design with no nets.");
  }

  for (odb::dbNet* db_net : nets) {
    odb::uint wire_cnt = 0, via_cnt = 0;
    db_net->getWireCount(wire_cnt, via_cnt);
    if (wire_cnt == 0)
      continue;

    std::vector<odb::dbShape> via_boxes;
    if (db_net->getSigType().isSupply()) {
      for (odb::dbSWire* swire : db_net->getSWires()) {
        for (odb::dbSBox* s : swire->getWires()) {
          if (s->isVia()) {
            s->getViaBoxes(via_boxes);
            for (const odb::dbShape& box : via_boxes) {
              odb::dbTechLayer* tech_layer = box.getTechLayer();
              if (tech_layer->getRoutingLevel() == 0) {
                continue;
              }
              odb::Rect via_rect = box.getBox();
              applyNetObstruction(via_rect, tech_layer, die_area, db_net);
            }
          } else {
            odb::Rect wire_rect = s->getBox();
            odb::dbTechLayer* tech_layer = s->getTechLayer();
            applyNetObstruction(wire_rect, tech_layer, die_area, db_net);
          }
        }
      }
    } else {
      odb::dbWirePath path;
      odb::dbWirePathShape pshape;
      odb::dbWire* wire = db_net->getWire();

      odb::dbWirePathItr pitr;
      for (pitr.begin(wire); pitr.getNextPath(path);) {
        while (pitr.getNextShape(pshape)) {
          const odb::dbShape& shape = pshape.shape;
          if (shape.isVia()) {
            odb::dbShape::getViaBoxes(shape, via_boxes);
            for (const odb::dbShape& box : via_boxes) {
              odb::dbTechLayer* tech_layer = box.getTechLayer();
              if (tech_layer->getRoutingLevel() == 0) {
                continue;
              }
              odb::Rect via_rect = box.getBox();
              applyNetObstruction(via_rect, tech_layer, die_area, db_net);
            }
          } else {
            odb::Rect wire_rect = shape.getBox();
            odb::dbTechLayer* tech_layer = shape.getTechLayer();

            applyNetObstruction(wire_rect, tech_layer, die_area, db_net);
          }
        }
      }
    }
  }
}

void GlobalRouter::applyNetObstruction(const odb::Rect& rect,
                                       odb::dbTechLayer* tech_layer,
                                       const odb::Rect& die_area,
                                       odb::dbNet* db_net)
{
  int l = tech_layer->getRoutingLevel();

  if (min_routing_layer_ <= l && l <= max_routing_layer_) {
    odb::Point lower_bound = odb::Point(rect.xMin(), rect.yMin());
    odb::Point upper_bound = odb::Point(rect.xMax(), rect.yMax());
    odb::Rect obstruction_rect = odb::Rect(lower_bound, upper_bound);
    if (!die_area.contains(obstruction_rect)) {
      if (verbose_) {
        logger_->warn(GRT,
                      41,
                      "Net {} has wires/vias outside die area.",
                      db_net->getConstName());
      }
    }
    applyObstructionAdjustment(obstruction_rect, tech_layer);
  }
}

int GlobalRouter::computeMaxRoutingLayer()
{
  int max_routing_layer = -1;

  odb::dbTech* tech = db_->getTech();

  for (int layer = 1; layer <= tech->getRoutingLayerCount(); layer++) {
    odb::dbTechLayer* tech_layer = tech->findRoutingLayer(layer);
    odb::dbTrackGrid* track_grid = block_->findTrackGrid(tech_layer);
    if (track_grid == nullptr) {
      break;
    }
    max_routing_layer = layer;
  }

  return max_routing_layer;
}

void GlobalRouter::addNetToRoute(odb::dbNet* db_net)
{
  nets_to_route_.push_back(db_net);
}

std::vector<odb::dbNet*> GlobalRouter::getNetsToRoute()
{
  return nets_to_route_;
}

void GlobalRouter::getBlockage(odb::dbTechLayer* layer,
                               int x,
                               int y,
                               uint8_t& blockage_h,
                               uint8_t& blockage_v)
{
  int max_layer = std::max(max_routing_layer_, max_layer_for_clock_);
  if (layer->getRoutingLevel() <= max_layer) {
    fastroute_->getBlockage(layer, x, y, blockage_h, blockage_v);
  }
}

std::map<int, odb::dbTechVia*> GlobalRouter::getDefaultVias(
    int max_routing_layer)
{
  odb::dbTech* tech = db_->getTech();
  odb::dbSet<odb::dbTechVia> vias = tech->getVias();
  std::map<int, odb::dbTechVia*> default_vias;

  for (odb::dbTechVia* via : vias) {
    odb::dbStringProperty* prop
        = odb::dbStringProperty::find(via, "OR_DEFAULT");

    if (prop == nullptr) {
      continue;
    } else {
      debugPrint(logger_,
                 utl::GRT,
                 "l2v_pitch",
                 1,
                 "Default via: {}.",
                 via->getConstName());
      default_vias[via->getBottomLayer()->getRoutingLevel()] = via;
    }
  }

  if (default_vias.empty()) {
    if (verbose_)
      logger_->info(GRT, 43, "No OR_DEFAULT vias defined.");
    for (int i = 1; i <= max_routing_layer; i++) {
      for (odb::dbTechVia* via : vias) {
        if (via->getBottomLayer()->getRoutingLevel() == i) {
          debugPrint(logger_,
                     utl::GRT,
                     "l2v_pitch",
                     1,
                     "Via for layers {} and {}: {}",
                     via->getBottomLayer()->getName(),
                     via->getTopLayer()->getName(),
                     via->getName());
          default_vias[i] = via;
          debugPrint(logger_,
                     utl::GRT,
                     "l2v_pitch",
                     1,
                     "Using via {} as default.",
                     via->getConstName());
          break;
        }
      }
    }
  }

  return default_vias;
}

RegionAdjustment::RegionAdjustment(int min_x,
                                   int min_y,
                                   int max_x,
                                   int max_y,
                                   int l,
                                   float adjst)
{
  region = odb::Rect(min_x, min_y, max_x, max_y);
  layer = l;
  adjustment = adjst;
}

// Called from src/fastroute/FastRoute.cpp to so DB headers
// do not have to be included in the core code.
const char* getNetName(odb::dbNet* db_net)
{
  return db_net->getConstName();
}

// Useful for debugging.
void GlobalRouter::print(GRoute& route)
{
  for (GSegment& segment : route) {
    logger_->report("{:6d} {:6d} {:2d} -> {:6d} {:6d} {:2d}",
                    segment.init_x,
                    segment.init_y,
                    segment.init_layer,
                    segment.final_x,
                    segment.final_y,
                    segment.final_layer);
  }
}

void GlobalRouter::reportLayerSettings(int min_routing_layer,
                                       int max_routing_layer)
{
  odb::dbTechLayer* min_layer = routing_layers_[min_routing_layer];
  odb::dbTechLayer* max_layer = routing_layers_[max_routing_layer];
  if (verbose_) {
    logger_->info(GRT, 20, "Min routing layer: {}", min_layer->getName());
    logger_->info(GRT, 21, "Max routing layer: {}", max_layer->getName());
    logger_->info(GRT, 22, "Global adjustment: {}%", int(adjustment_ * 100));
    logger_->info(
        GRT, 23, "Grid origin: ({}, {})", grid_origin_.x(), grid_origin_.y());
  }
}

void GlobalRouter::reportResources()
{
  fastroute_->computeCongestionInformation();
  std::vector<int> original_resources = fastroute_->getOriginalResources();
  std::vector<int> derated_resources = fastroute_->getTotalCapacityPerLayer();

  logger_->report("");
  logger_->info(GRT, 53, "Routing resources analysis:");
  logger_->report("          Routing      Original      Derated      Resource");
  logger_->report(
      "Layer     Direction    Resources     Resources    Reduction (%)");
  logger_->report(
      "---------------------------------------------------------------");

  for (size_t l = 0; l < original_resources.size(); l++) {
    odb::dbTechLayer* layer = routing_layers_[l + 1];
    std::string routing_direction
        = (layer->getDirection() == odb::dbTechLayerDir::HORIZONTAL)
              ? "Horizontal"
              : "Vertical";

    float reduciton_percent = 0;
    if (original_resources[l] > 0) {
      reduciton_percent
          = (1.0
             - ((float) derated_resources[l] / (float) original_resources[l]))
            * 100;
    }

    logger_->report("{:7s}    {:10}   {:8}      {:8}          {:3.2f}%",
                    layer->getName(),
                    routing_direction,
                    original_resources[l],
                    derated_resources[l],
                    reduciton_percent);
  }
  logger_->report(
      "---------------------------------------------------------------");
  logger_->report("");
}

void GlobalRouter::reportCongestion()
{
  fastroute_->computeCongestionInformation();
  const std::vector<int>& resources = fastroute_->getTotalCapacityPerLayer();
  const std::vector<int>& demands = fastroute_->getTotalUsagePerLayer();
  const std::vector<int>& overflows = fastroute_->getTotalOverflowPerLayer();
  const std::vector<int>& max_h_overflows
      = fastroute_->getMaxHorizontalOverflows();
  const std::vector<int>& max_v_overflows
      = fastroute_->getMaxVerticalOverflows();

  int total_resource = 0;
  int total_demand = 0;
  int total_overflow = 0;
  int total_h_overflow = 0;
  int total_v_overflow = 0;

  logger_->report("");
  logger_->info(GRT, 96, "Final congestion report:");
  logger_->report(
      "Layer         Resource        Demand        Usage (%)    Max H / Max V "
      "/ Total Overflow");
  logger_->report(
      "------------------------------------------------------------------------"
      "---------------");

  for (size_t l = 0; l < resources.size(); l++) {
    float usage_percentage;
    if (resources[l] == 0) {
      usage_percentage = 0.0;
    } else {
      usage_percentage = (float) demands[l] / (float) resources[l];
      usage_percentage *= 100;
    }

    total_resource += resources[l];
    total_demand += demands[l];
    total_overflow += overflows[l];
    total_h_overflow += max_h_overflows[l];
    total_v_overflow += max_v_overflows[l];

    odb::dbTechLayer* layer = routing_layers_[l + 1];
    logger_->report(
        "{:7s}      {:9}       {:7}        {:8.2f}%            {:2} / {:2} / "
        "{:2}",
        layer->getName(),
        resources[l],
        demands[l],
        usage_percentage,
        max_h_overflows[l],
        max_v_overflows[l],
        overflows[l]);
  }
  float total_usage = (total_resource == 0)
                          ? 0
                          : (float) total_demand / (float) total_resource * 100;
  logger_->report(
      "------------------------------------------------------------------------"
      "---------------");
  logger_->report(
      "Total        {:9}       {:7}        {:8.2f}%            {:2} / {:2} / "
      "{:2}",
      total_resource,
      total_demand,
      total_usage,
      total_h_overflow,
      total_v_overflow,
      total_overflow);
  logger_->report("");
}

void GlobalRouter::reportNetLayerWirelengths(odb::dbNet* db_net,
                                             std::ofstream& out)
{
  std::vector<int64_t> lengths;
  lengths.resize(db_->getTech()->getRoutingLayerCount() + 1);
  GRoute& route = routes_[db_net];
  int via_count = 0;
  for (GSegment& seg : route) {
    int layer1 = seg.init_layer;
    int layer2 = seg.final_layer;
    if (layer1 == layer2) {
      const int seg_length
          = abs(seg.init_x - seg.final_x) + abs(seg.init_y - seg.final_y);
      if (seg_length > 0) {
        lengths[layer1] += seg_length + grid_->getTileSize();
      }
    } else {
      via_count++;
    }
  }
  for (size_t i = 0; i < lengths.size(); i++) {
    int64_t length = lengths[i];
    odb::dbTechLayer* layer = db_->getTech()->findRoutingLayer(i);
    if (i > 0 && out.is_open()) {
      out << " " << via_count << " " << block_->dbuToMicrons(length);
    }
    if (length > 0) {
      logger_->report("\tLayer {:5s}: {:5.2f}um",
                      layer->getName(),
                      block_->dbuToMicrons(length));
    }
  }
}

void GlobalRouter::reportLayerWireLengths()
{
  std::vector<int64_t> lengths(db_->getTech()->getRoutingLayerCount() + 1);
  int64_t total_length = 0;
  for (auto& net_route : routes_) {
    GRoute& route = net_route.second;
    for (GSegment& seg : route) {
      int layer1 = seg.init_layer;
      int layer2 = seg.final_layer;
      if (layer1 == layer2) {
        int seg_length = seg.length();
        lengths[layer1] += seg_length;
        total_length += seg_length;
      }
    }
  }
  if (total_length > 0) {
    for (size_t i = 0; i < lengths.size(); i++) {
      int64_t length = lengths[i];
      if (length > 0) {
        odb::dbTechLayer* layer = routing_layers_[i];
        logger_->report("{:5s} {:8d}um {:3d}%",
                        layer->getName(),
                        block_->dbuToMicrons(length),
                        static_cast<int>((100.0 * length) / total_length));
      }
    }
  }
}

void GlobalRouter::reportNetWireLength(odb::dbNet* net,
                                       bool global_route,
                                       bool detailed_route,
                                       bool verbose,
                                       const char* file_name)
{
  std::string file(file_name);
  std::ofstream out;
  if (!file.empty()) {
    out.open(file, std::ios::app);
  }

  int pin_count = net->getITermCount() + net->getBTermCount();

  block_ = db_->getChip()->getBlock();
  if (global_route) {
    if (routes_.find(net) == routes_.end()) {
      logger_->warn(
          GRT, 241, "Net {} does not have global route.", net->getName());
      return;
    }
    int wl = computeNetWirelength(net);
    logger_->info(GRT,
                  237,
                  "Net {} global route wire length: {:.2f}um",
                  net->getName(),
                  block_->dbuToMicrons(wl));

    if (out.is_open()) {
      out << "grt: " << net->getName() << " " << block_->dbuToMicrons(wl) << " "
          << pin_count;
    }

    if (verbose) {
      reportNetLayerWirelengths(net, out);
    }

    if (out.is_open()) {
      out << "\n";
    }
  }

  if (detailed_route) {
    odb::dbWire* wire = net->getWire();

    if (wire == nullptr) {
      logger_->warn(
          GRT, 239, "Net {} does not have detailed route.", net->getName());
      return;
    }

    int64_t wl = wire->getLength();
    logger_->info(GRT,
                  240,
                  "Net {} detailed route wire length: {:.2f}um",
                  net->getName(),
                  block_->dbuToMicrons(wl));

    if (out.is_open()) {
      out << "drt: " << net->getName() << " " << block_->dbuToMicrons(wl) << " "
          << pin_count;
    }

    if (verbose) {
      reportNetDetailedRouteWL(wire, out);
    }

    if (out.is_open()) {
      out << "\n";
    }
  }
}

void GlobalRouter::reportNetDetailedRouteWL(odb::dbWire* wire,
                                            std::ofstream& out)
{
  std::vector<int64_t> lengths;
  lengths.resize(db_->getTech()->getRoutingLayerCount() + 1);
  odb::dbWireShapeItr shapes;
  odb::dbShape s;
  int via_count = 0;
  for (shapes.begin(wire); shapes.next(s);) {
    if (!s.isVia()) {
      lengths[s.getTechLayer()->getRoutingLevel()] += s.getLength();
    } else {
      via_count++;
    }
  }

  for (size_t i = 1; i < lengths.size(); i++) {
    int64_t length = lengths[i];
    odb::dbTechLayer* layer = db_->getTech()->findRoutingLayer(i);
    if (i > 0 && out.is_open()) {
      out << " " << via_count << " " << block_->dbuToMicrons(length);
    }
    if (length > 0) {
      logger_->report("\tLayer {:5s}: {:5.2f}um",
                      layer->getName(),
                      block_->dbuToMicrons(length));
    }
  }
}

void GlobalRouter::createWLReportFile(const char* file_name, bool verbose)
{
  std::ofstream out(file_name);
  out << "tool "
      << "net "
      << "total_wl "
      << "#pins ";

  if (verbose) {
    out << "#vias ";
    for (int i = 1; i <= db_->getTech()->getRoutingLayerCount(); i++) {
      odb::dbTechLayer* layer = db_->getTech()->findRoutingLayer(i);
      out << layer->getName() << "_wl ";
    }
  }
  out << "\n";
}

void GlobalRouter::initDebugFastRoute(
    std::unique_ptr<AbstractFastRouteRenderer> renderer)
{
  fastroute_->setDebugOn(std::move(renderer));
}
AbstractFastRouteRenderer* GlobalRouter::getDebugFastRoute() const
{
  return fastroute_->fastrouteRender();
}
void GlobalRouter::setDebugSteinerTree(bool steinerTree)
{
  fastroute_->setDebugSteinerTree(steinerTree);
}
void GlobalRouter::setDebugNet(const odb::dbNet* net)
{
  fastroute_->setDebugNet(net);
}
void GlobalRouter::setDebugRectilinearSTree(bool rectilinearSTree)
{
  fastroute_->setDebugRectilinearSTree(rectilinearSTree);
}
void GlobalRouter::setDebugTree2D(bool tree2D)
{
  fastroute_->setDebugTree2D(tree2D);
}
void GlobalRouter::setDebugTree3D(bool tree3D)
{
  fastroute_->setDebugTree3D(tree3D);
}
void GlobalRouter::setSttInputFilename(const char* file_name)
{
  fastroute_->setSttInputFilename(file_name);
}

// For rsz::makeBufferedNetGlobalRoute so Pin/Net classes do not have to be
// exported.
std::vector<PinGridLocation> GlobalRouter::getPinGridPositions(
    odb::dbNet* db_net)
{
  Net* net = getNet(db_net);
  std::vector<PinGridLocation> pin_locs;
  for (Pin& pin : net->getPins())
    pin_locs.push_back(PinGridLocation(
        pin.getITerm(), pin.getBTerm(), pin.getOnGridPosition()));
  return pin_locs;
}

PinGridLocation::PinGridLocation(odb::dbITerm* iterm,
                                 odb::dbBTerm* bterm,
                                 odb::Point pt)
    : iterm_(iterm), bterm_(bterm), pt_(pt)
{
}

////////////////////////////////////////////////////////////////

RoutePt::RoutePt(int x, int y, int layer) : x_(x), y_(y), layer_(layer)
{
}

bool operator<(const RoutePt& p1, const RoutePt& p2)
{
  return (p1.x_ < p2.x_) || (p1.x_ == p2.x_ && p1.y_ < p2.y_)
         || (p1.x_ == p2.x_ && p1.y_ == p2.y_ && p1.layer_ < p2.layer_);
}

////////////////////////////////////////////////////////////////

IncrementalGRoute::IncrementalGRoute(GlobalRouter* groute, odb::dbBlock* block)
    : groute_(groute), db_cbk_(groute)
{
  db_cbk_.addOwner(block);
}

std::vector<Net*> IncrementalGRoute::updateRoutes(bool save_guides)
{
  return groute_->updateDirtyRoutes(save_guides);
}

IncrementalGRoute::~IncrementalGRoute()
{
  db_cbk_.removeOwner();
}

void GlobalRouter::setRenderer(
    std::unique_ptr<AbstractGrouteRenderer> groute_renderer)
{
  groute_renderer_ = std::move(groute_renderer);
}
AbstractGrouteRenderer* GlobalRouter::getRenderer()
{
  return groute_renderer_.get();
}

void GlobalRouter::addDirtyNet(odb::dbNet* net)
{
  dirty_nets_.insert(net);
}

std::vector<Net*> GlobalRouter::updateDirtyRoutes(bool save_guides)
{
  std::vector<Net*> dirty_nets;
  if (!dirty_nets_.empty()) {
    fastroute_->setVerbose(false);
    if (verbose_)
      logger_->info(GRT, 9, "rerouting {} nets.", dirty_nets_.size());
    if (logger_->debugCheck(GRT, "incr", 2)) {
      debugPrint(logger_, GRT, "incr", 2, "Dirty nets:");
      for (auto net : dirty_nets_)
        debugPrint(logger_, GRT, "incr", 2, " {}", net->getConstName());
    }

    updateDirtyNets(dirty_nets);

    if (dirty_nets.empty()) {
      return dirty_nets;
    }

    const float old_critical_nets_percentage
        = fastroute_->getCriticalNetsPercentage();
    fastroute_->setCriticalNetsPercentage(0);
    fastroute_->setCongestionReportIterStep(0);

    initFastRouteIncr(dirty_nets);

    NetRouteMap new_route
        = findRouting(dirty_nets, min_routing_layer_, max_routing_layer_);
    mergeResults(new_route);

    bool reroutingOverflow = true;
    if (fastroute_->has2Doverflow() && !allow_congestion_) {
      // The maximum number of times that the nets traversing the congestion
      // area will be added
      int add_max = 30;
      // The set will contain the nets for routing
      std::set<odb::dbNet*> congestion_nets;
      // The dirty nets that could not be routed are added
      for (auto& it : dirty_nets) {
        congestion_nets.insert(it->getDbNet());
      }
      while (fastroute_->has2Doverflow() && reroutingOverflow && add_max >= 0) {
        // The nets that cross the congestion area are obtained and added to the
        // set
        fastroute_->getCongestionNets(congestion_nets);
        // When every attempt to increase the congestion region failed, try
        // legalizing the buffers inserted
        if (add_max == 0) {
          opendp_->detailedPlacement(0, 0, "");
          updateDirtyNets(dirty_nets);
          for (auto& it : dirty_nets) {
            congestion_nets.insert(it->getDbNet());
          }
        }
        // Copy the nets from the set to the vector of dirty nets
        dirty_nets.clear();
        for (odb::dbNet* db_net : congestion_nets) {
          dirty_nets.push_back(db_net_map_[db_net]);
        }
        // The dirty nets are initialized and then routed
        initFastRouteIncr(dirty_nets);
        NetRouteMap new_route
            = findRouting(dirty_nets, min_routing_layer_, max_routing_layer_);
        mergeResults(new_route);
        add_max--;
      }
      if (fastroute_->has2Doverflow()) {
        saveCongestion();
        logger_->error(GRT,
                       232,
                       "Routing congestion too high. Check the congestion "
                       "heatmap in the GUI.");
      }
    }
    fastroute_->setCriticalNetsPercentage(old_critical_nets_percentage);
    fastroute_->setCongestionReportIterStep(congestion_report_iter_step_);
    if (save_guides) {
      saveGuides();
    }
  }

  return dirty_nets;
}

void GlobalRouter::initFastRouteIncr(std::vector<Net*>& nets)
{
  initNetlist(nets);
  fastroute_->initAuxVar();
}

GRouteDbCbk::GRouteDbCbk(GlobalRouter* grouter) : grouter_(grouter)
{
}

void GRouteDbCbk::inDbPostMoveInst(odb::dbInst* inst)
{
  instItermsDirty(inst);
}

void GRouteDbCbk::inDbInstSwapMasterAfter(odb::dbInst* inst)
{
  instItermsDirty(inst);
}

void GRouteDbCbk::instItermsDirty(odb::dbInst* inst)
{
  for (odb::dbITerm* iterm : inst->getITerms()) {
    odb::dbNet* db_net = iterm->getNet();
    if (db_net != nullptr && !db_net->isSpecial()) {
      grouter_->addDirtyNet(db_net);
    }
  }
}

void GRouteDbCbk::inDbNetCreate(odb::dbNet* net)
{
  if (net != nullptr && !net->isSpecial()) {
    grouter_->addNet(net);
  }
}

void GRouteDbCbk::inDbNetDestroy(odb::dbNet* net)
{
  grouter_->removeNet(net);
}

void GRouteDbCbk::inDbITermPreDisconnect(odb::dbITerm* iterm)
{
  // missing net pin update
  odb::dbNet* net = iterm->getNet();
  if (net != nullptr && !net->isSpecial()) {
    grouter_->addDirtyNet(iterm->getNet());
  }
}

void GRouteDbCbk::inDbITermPostConnect(odb::dbITerm* iterm)
{
  // missing net pin update
  odb::dbNet* net = iterm->getNet();
  if (net != nullptr && !net->isSpecial()) {
    grouter_->addDirtyNet(iterm->getNet());
  }
}

void GRouteDbCbk::inDbBTermPostConnect(odb::dbBTerm* bterm)
{
  // missing net pin update
  odb::dbNet* net = bterm->getNet();
  if (net != nullptr && !net->isSpecial()) {
    grouter_->addDirtyNet(bterm->getNet());
  }
}

void GRouteDbCbk::inDbBTermPreDisconnect(odb::dbBTerm* bterm)
{
  // missing net pin update
  odb::dbNet* net = bterm->getNet();
  if (net != nullptr && !net->isSpecial()) {
    grouter_->addDirtyNet(bterm->getNet());
  }
}

////////////////////////////////////////////////////////////////

GSegment::GSegment(int x0, int y0, int l0, int x1, int y1, int l1)
{
  init_x = std::min(x0, x1);
  init_y = std::min(y0, y1);
  init_layer = l0;
  final_x = std::max(x0, x1);
  final_y = std::max(y0, y1);
  final_layer = l1;
}

bool GSegment::operator==(const GSegment& segment) const
{
  return init_layer == segment.init_layer && final_layer == segment.final_layer
         && init_x == segment.init_x && init_y == segment.init_y
         && final_x == segment.final_x && final_y == segment.final_y;
}

std::size_t GSegmentHash::operator()(const GSegment& seg) const
{
  return boost::hash<std::tuple<int, int, int, int, int, int>>()(
      {seg.init_x,
       seg.init_y,
       seg.init_layer,
       seg.final_x,
       seg.final_y,
       seg.final_layer});
}

bool cmpById::operator()(odb::dbNet* net1, odb::dbNet* net2) const
{
  return net1->getId() < net2->getId();
}

}  // namespace grt<|MERGE_RESOLUTION|>--- conflicted
+++ resolved
@@ -1072,11 +1072,7 @@
 
       int ndr_spacing = layer_rule->getSpacing();
       int ndr_width = layer_rule->getWidth();
-<<<<<<< HEAD
-      int ndr_pitch = std::ceil(ndr_width / 2 + ndr_spacing+ default_width / 2);
-=======
       int ndr_pitch = ndr_width / 2 + ndr_spacing + default_width / 2;
->>>>>>> 6b180aff
 
       int consumption = std::ceil((float) ndr_pitch / default_pitch);
       (*edge_costs_per_layer)[layerIdx - 1] = consumption;
