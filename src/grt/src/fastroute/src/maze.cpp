--- conflicted
+++ resolved
@@ -171,13 +171,9 @@
     std::vector<short> new_route_x, new_route_y;
     const TreeNode& startpoint = treenodes[treeedge->n1];
     const TreeNode& endpoint = treenodes[treeedge->n2];
-<<<<<<< HEAD
-
-=======
     if (startpoint.x == endpoint.x || startpoint.y == endpoint.y) {
       return;
     }
->>>>>>> 059cc016
     routeLShape(
         startpoint, endpoint, blocked_positions, new_route_x, new_route_y);
 
