--- conflicted
+++ resolved
@@ -49,37 +49,22 @@
 met5       Horizontal       2888          1443          50.03%
 ---------------------------------------------------------------
 
-<<<<<<< HEAD
-[INFO GRT-0111] Final number of vias: 1829
-[INFO GRT-0112] Final usage 3D: 7543
-=======
 [INFO GRT-0111] Final number of vias: 1831
 [INFO GRT-0112] Final usage 3D: 7537
->>>>>>> 3a06dd5e
 
 [INFO GRT-0096] Final congestion report:
 Layer         Resource        Demand        Usage (%)    Max H / Max V / Total Overflow
 ---------------------------------------------------------------------------------------
 li1                  0             0            0.00%             0 /  0 /  0
-<<<<<<< HEAD
-met1             19170          1200            6.26%             0 /  0 /  0
-=======
 met1             19170          1188            6.20%             0 /  0 /  0
->>>>>>> 3a06dd5e
 met2             17390           856            4.92%             0 /  0 /  0
 met3             10249             0            0.00%             0 /  0 /  0
 met4              7075             0            0.00%             0 /  0 /  0
 met5              1443             0            0.00%             0 /  0 /  0
 ---------------------------------------------------------------------------------------
-<<<<<<< HEAD
-Total            55327          2056            3.72%             0 /  0 /  0
-
-[INFO GRT-0018] Total wirelength: 22485 um
-=======
 Total            55327          2044            3.69%             0 /  0 /  0
 
 [INFO GRT-0018] Total wirelength: 22456 um
->>>>>>> 3a06dd5e
 [INFO GRT-0006] Repairing antennas, iteration 1.
 [WARNING GRT-0043] No OR_DEFAULT vias defined.
 [INFO GRT-0224] Chose via L1M1_PR as default.
@@ -127,8 +112,6 @@
 Notice 0: Split top of 1 T shapes.
 Notice 0: Split top of 1 T shapes.
 Notice 0: Split top of 1 T shapes.
-Notice 0: 
-disconnected net 428  clknet_2_1__leaf_clk
 [INFO GRT-0012] Antenna violations: 1
 [INFO GRT-0011] Deleted 5890 filler cells.
 [INFO GRT-0015] 1 diodes inserted.
