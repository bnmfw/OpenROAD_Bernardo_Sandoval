--- conflicted
+++ resolved
@@ -124,13 +124,8 @@
 proc macro_placement_debug { args } {
 # This seg faults if the gui is not present -cherry
   sta::parse_key_args "macro_placement_debug" args \
-<<<<<<< HEAD
-      keys {} \
-      flags {-partitions}; # checker off
-=======
     keys {} \
-    flags {-partitions}
->>>>>>> 933ae804
+    flags {-partitions};# checker off
 
   set partitions [info exists flags(-partitions)]
 
