/////////////////////////////////////////////////////////////////////////////
//
// BSD 3-Clause License
//
// Copyright (c) 2020, The Regents of the University of California
// All rights reserved.
//
// Redistribution and use in source and binary forms, with or without
// modification, are permitted provided that the following conditions are met:
//
// * Redistributions of source code must retain the above copyright notice, this
//   list of conditions and the following disclaimer.
//
// * Redistributions in binary form must reproduce the above copyright notice,
//   this list of conditions and the following disclaimer in the documentation
//   and/or other materials provided with the distribution.
//
// * Neither the name of the copyright holder nor the names of its
//   contributors may be used to endorse or promote products derived from
//   this software without specific prior written permission.
//
// THIS SOFTWARE IS PROVIDED BY THE COPYRIGHT HOLDERS AND CONTRIBUTORS "AS IS"
// AND ANY EXPRESS OR IMPLIED WARRANTIES, INCLUDING, BUT NOT LIMITED TO, THE
// IMPLIED WARRANTIES OF MERCHANTABILITY AND FITNESS FOR A PARTICULAR PURPOSE
// ARE DISCLAIMED. IN NO EVENT SHALL THE COPYRIGHT HOLDER OR CONTRIBUTORS BE
// LIABLE FOR ANY DIRECT, INDIRECT, INCIDENTAL, SPECIAL, EXEMPLARY, OR
// CONSEQUENTIAL DAMAGES (INCLUDING, BUT NOT LIMITED TO, PROCUREMENT OF
// SUBSTITUTE GOODS OR SERVICES; LOSS OF USE, DATA, OR PROFITS; OR BUSINESS
// INTERRUPTION) HOWEVER CAUSED AND ON ANY THEORY OF LIABILITY, WHETHER IN
// CONTRACT, STRICT LIABILITY, OR TORT (INCLUDING NEGLIGENCE OR OTHERWISE)
// ARISING IN ANY WAY OUT OF THE USE OF THIS SOFTWARE, EVEN IF ADVISED OF THE
// POSSIBILITY OF SUCH DAMAGE.
//
///////////////////////////////////////////////////////////////////////////////

%{
#include "ord/OpenRoad.hh"
#include "utl/Logger.h"
#include "gui/gui.h"

using utl::GUI;

bool check_gui(const char* command)
{
  auto logger = ord::OpenRoad::openRoad()->getLogger(); 
  auto gui = gui::Gui::get();
  if (gui == nullptr) {
    logger->info(GUI, 1, "Command {} is not usable in non-GUI mode", command);
    return false;
  }

  auto db = ord::OpenRoad::openRoad()->getDb();
  if (db == nullptr) {
    logger->error(GUI, 2, "No database loaded");
  }

  return true;
}

odb::dbBlock* get_block()
{
  auto logger = ord::OpenRoad::openRoad()->getLogger();
  auto db = ord::OpenRoad::openRoad()->getDb();
  if (db == nullptr) {
    logger->error(GUI, 3, "No database loaded");
  }
  auto chip = db->getChip();
  if (chip == nullptr) {
    logger->error(GUI, 5, "No chip loaded");
  }
  auto block = chip->getBlock();
  if (block == nullptr) {
    logger->error(GUI, 6, "No block loaded");
  }
  return block;
}

// converts from microns to DBU
odb::Rect make_rect(double xlo, double ylo, double xhi, double yhi)
{
  auto block = get_block();
  int dbuPerUU = block->getDbUnitsPerMicron();
  return odb::Rect(xlo * dbuPerUU, ylo * dbuPerUU, xhi * dbuPerUU, yhi * dbuPerUU);
}

// converts from microns to DBU
odb::Point make_point(double x, double y)
{
  auto block = get_block();
  int dbuPerUU = block->getDbUnitsPerMicron();
  return odb::Point(x * dbuPerUU, y * dbuPerUU);
}

%}

%include "../../Exception.i"
%include "std_string.i"

%inline %{

bool enabled()
{
  auto gui = gui::Gui::get();
  return gui != nullptr;
}

void
selection_add_net(const char* name)
{
  if (!check_gui("selection_add_net")) {
    return;
  }
  auto gui = gui::Gui::get();
  gui->addSelectedNet(name);
}

void
selection_add_nets(const char* name)
{
  if (!check_gui("selection_add_nets")) {
    return;
  }
  auto gui = gui::Gui::get();
  gui->addSelectedNets(name);
}

void
selection_add_inst(const char* name)
{
  if (!check_gui("selection_add_inst")) {
    return;
  }
  auto gui = gui::Gui::get();
  gui->addSelectedInst(name);
}

void
selection_add_insts(const char* name)
{
  if (!check_gui("selection_add_insts")) {
    return;
  }
  auto gui = gui::Gui::get();
  gui->addSelectedInsts(name);
}

void highlight_inst(const char* name, int highlightGroup)
{
  if (!check_gui("highlight_inst")) {
    return;
  }
  auto gui = gui::Gui::get();
  gui->addInstToHighlightSet(name, highlightGroup);
}

void highlight_net(const char* name, int highlightGroup=0)
{
  if (!check_gui("highlight_net")) {
    return;
  }
  auto gui = gui::Gui::get();
  gui->addNetToHighlightSet(name, highlightGroup);
}

void add_ruler(double x0, double y0, double x1, double y1)
{
  if (!check_gui("add_ruler")) {
    return;
  }
  odb::Point ll = make_point(x0, y0);
  odb::Point ur = make_point(x1, y1);
  auto gui = gui::Gui::get();
  gui->addRuler(ll.x(), ll.y(), ur.x(), ur.y());  
}

void zoom_to(double xlo, double ylo, double xhi, double yhi)
{
  if (!check_gui("zoom_to")) {
    return;
  }
  auto gui = gui::Gui::get();
  gui->zoomTo(make_rect(xlo, ylo, xhi, yhi));
}

void zoom_in()
{
  if (!check_gui("zoom_in")) {
    return;
  }
  auto gui = gui::Gui::get();
  gui->zoomIn();
}

void zoom_in(double x, double y)
{
  if (!check_gui("zoom_in")) {
    return;
  }
  auto gui = gui::Gui::get();
  gui->zoomIn(make_point(x, y));
}

void zoom_out()
{
  if (!check_gui("zoom_out")) {
    return;
  }
  auto gui = gui::Gui::get();
  gui->zoomOut();
}

void zoom_out(double x, double y)
{
  if (!check_gui("zoom_out")) {
    return;
  }
  auto gui = gui::Gui::get();
  gui->zoomIn(make_point(x, y));
}

void center_at(double x, double y)
{
  if (!check_gui("center_at")) {
    return;
  }
  auto gui = gui::Gui::get();
  gui->centerAt(make_point(x, y));
}

void set_resolution(double dbu_per_pixel)
{
  if (!check_gui("set_resolution")) {
    return;
  }
  auto gui = gui::Gui::get();
  gui->setResolution(1 / dbu_per_pixel);
}

void design_created()
{
  if (!check_gui("design_created")) {
    return;
  }
  auto gui = gui::Gui::get();
  gui->load_design();
}

void fit()
{
  if (!check_gui("fit")) {
    return;
  }
  auto gui = gui::Gui::get();
  gui->fit();
}

void save_image(const char* filename)
{
  if (!check_gui("save_image")) {
    return;
  }
  auto gui = gui::Gui::get();
  gui->saveImage(filename);
}

void save_image(const char* filename, double xlo, double ylo, double xhi, double yhi)
{
  if (!check_gui("save_image")) {
    return;
  }
  auto gui = gui::Gui::get();
  gui->saveImage(filename, make_rect(xlo, ylo, xhi, yhi));
}

void clear_rulers()
{
  if (!check_gui("clear_rulers")) {
    return;
  }
  auto gui = gui::Gui::get();
  gui->clearRulers();
}

void clear_selections()
{
  if (!check_gui("clear_selections")) {
    return;
  }
  auto gui = gui::Gui::get();
  gui->clearSelections();
}

void clear_highlights(int highlight_group = 0)
{
  if (!check_gui("clear_highlights")) {
    return;
  }
  auto gui = gui::Gui::get();
  gui->clearHighlights(highlight_group);
}

void set_display_controls(const char* name, const char* display_type, bool value)
{
  if (!check_gui("set_display_controls")) {
    return;
  }
  auto gui = gui::Gui::get();
  
  std::string disp_type = display_type;
  // make lower case
  std::transform(disp_type.begin(), 
                 disp_type.end(), 
                 disp_type.begin(), 
                 [](char c) { return std::tolower(c); });
  if (disp_type == "visible") {
    gui->setDisplayControlsVisible(name, value);
  } else if (disp_type == "selectable") {
    gui->setDisplayControlsSelectable(name, value);
  } else {
    auto logger = ord::OpenRoad::openRoad()->getLogger();
    logger->error(GUI, 7, "Unknown display control type: {}", display_type);
  }
}

const std::string create_toolbar_button(const char* name, const char* text, const char* script, bool echo)
{
  if (!check_gui("create_toolbar_button")) {
    return "";
  }
  auto gui = gui::Gui::get();
  return gui->addToolbarButton(name, text, script, echo);
}

void remove_toolbar_button(const char* name)
{
  if (!check_gui("remove_toolbar_button")) {
    return;
  }
  auto gui = gui::Gui::get();
  gui->removeToolbarButton(name);
}

const std::string input_dialog(const char* title, const char* question)
{
  if (!check_gui("input_dialog")) {
    return "";
  }
  auto gui = gui::Gui::get();
  return gui->requestUserInput(title, question);
}

void pause()
{
  if (!check_gui("pause")) {
    return;
  }
  auto gui = gui::Gui::get();
  return gui->pause();
}

<<<<<<< HEAD
void load_drc(const char* filename)
{
  if (!check_gui("load_drc")) {
    return;
  }
  auto gui = gui::Gui::get();
  gui->loadDRC(filename);
=======
void show_widget(const char* name)
{
  if (!check_gui("show_widget")) {
    return;
  }
  auto gui = gui::Gui::get();
  return gui->showWidget(name, true);
}

void hide_widget(const char* name)
{
  if (!check_gui("hide_widget")) {
    return;
  }
  auto gui = gui::Gui::get();
  return gui->showWidget(name, false);
>>>>>>> 6a4a1f56
}

%} // inline
<|MERGE_RESOLUTION|>--- conflicted
+++ resolved
@@ -358,7 +358,6 @@
   return gui->pause();
 }
 
-<<<<<<< HEAD
 void load_drc(const char* filename)
 {
   if (!check_gui("load_drc")) {
@@ -366,7 +365,8 @@
   }
   auto gui = gui::Gui::get();
   gui->loadDRC(filename);
-=======
+}
+
 void show_widget(const char* name)
 {
   if (!check_gui("show_widget")) {
@@ -383,7 +383,6 @@
   }
   auto gui = gui::Gui::get();
   return gui->showWidget(name, false);
->>>>>>> 6a4a1f56
 }
 
 %} // inline
