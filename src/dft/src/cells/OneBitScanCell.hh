///////////////////////////////////////////////////////////////////////////////
// BSD 3-Clause License
//
// Copyright (c) 2023, Google LLC
// All rights reserved.
//
// Redistribution and use in source and binary forms, with or without
// modification, are permitted provided that the following conditions are met:
//
// * Redistributions of source code must retain the above copyright notice, this
//   list of conditions and the following disclaimer.
//
// * Redistributions in binary form must reproduce the above copyright notice,
//   this list of conditions and the following disclaimer in the documentation
//   and/or other materials provided with the distribution.
//
// * Neither the name of the copyright holder nor the names of its
//   contributors may be used to endorse or promote products derived from
//   this software without specific prior written permission.
//
// THIS SOFTWARE IS PROVIDED BY THE COPYRIGHT HOLDERS AND CONTRIBUTORS "AS IS"
// AND ANY EXPRESS OR IMPLIED WARRANTIES, INCLUDING, BUT NOT LIMITED TO, THE
// IMPLIED WARRANTIES OF MERCHANTABILITY AND FITNESS FOR A PARTICULAR PURPOSE
// ARE DISCLAIMED. IN NO EVENT SHALL THE COPYRIGHT HOLDER OR CONTRIBUTORS BE
// LIABLE FOR ANY DIRECT, INDIRECT, INCIDENTAL, SPECIAL, EXEMPLARY, OR
// CONSEQUENTIAL DAMAGES (INCLUDING, BUT NOT LIMITED TO, PROCUREMENT OF
// SUBSTITUTE GOODS OR SERVICES; LOSS OF USE, DATA, OR PROFITS; OR BUSINESS
// INTERRUPTION) HOWEVER CAUSED AND ON ANY THEORY OF LIABILITY, WHETHER IN
// CONTRACT, STRICT LIABILITY, OR TORT (INCLUDING NEGLIGENCE OR OTHERWISE)
// ARISING IN ANY WAY OUT OF THE USE OF THIS SOFTWARE, EVEN IF ADVISED OF THE
// POSSIBILITY OF SUCH DAMAGE.
#pragma once

#include "ScanCell.hh"
#include "ScanPin.hh"
#include "db_sta/dbNetwork.hh"
#include "odb/db.h"
#include "sta/Liberty.hh"

namespace dft {

// A simple single cell with just one bit. Usually one scan FF
class OneBitScanCell : public ScanCell
{
 public:
  OneBitScanCell(const std::string& name,
                 std::unique_ptr<ClockDomain> clock_domain,
                 odb::dbInst* inst,
                 sta::TestCell* test_cell,
                 sta::dbNetwork* db_network,
                 utl::Logger* logger);
  // Not copyable or movable
  OneBitScanCell(const OneBitScanCell&) = delete;
  OneBitScanCell& operator=(const OneBitScanCell&) = delete;

  uint64_t getBits() const override;
<<<<<<< HEAD
  void connectScanEnable() const override;
  void connectScanIn() const override;
  void connectScanOut() const override;
=======
  void connectScanEnable(const ScanDriver& driver) const override;
  void connectScanIn(const ScanDriver& driver) const override;
  void connectScanOut(const ScanLoad& load) const override;
  ScanDriver getScanOut() const override;

 private:
  odb::dbITerm* findITerm(sta::LibertyPort* liberty_port) const;

  odb::dbInst* inst_;
  sta::TestCell* test_cell_;
  sta::dbNetwork* db_network_;
>>>>>>> d713f83a
};

}  // namespace dft<|MERGE_RESOLUTION|>--- conflicted
+++ resolved
@@ -54,11 +54,6 @@
   OneBitScanCell& operator=(const OneBitScanCell&) = delete;
 
   uint64_t getBits() const override;
-<<<<<<< HEAD
-  void connectScanEnable() const override;
-  void connectScanIn() const override;
-  void connectScanOut() const override;
-=======
   void connectScanEnable(const ScanDriver& driver) const override;
   void connectScanIn(const ScanDriver& driver) const override;
   void connectScanOut(const ScanLoad& load) const override;
@@ -70,7 +65,6 @@
   odb::dbInst* inst_;
   sta::TestCell* test_cell_;
   sta::dbNetwork* db_network_;
->>>>>>> d713f83a
 };
 
 }  // namespace dft