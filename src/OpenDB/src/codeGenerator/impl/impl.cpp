///////////////////////////////////////////////////////////////////////////////
// BSD 3-Clause License
//
// Copyright (c) 2020, OpenRoad Project
// All rights reserved.
//
// Redistribution and use in source and binary forms, with or without
// modification, are permitted provided that the following conditions are met:
//
// * Redistributions of source code must retain the above copyright notice, this
//   list of conditions and the following disclaimer.
//
// * Redistributions in binary form must reproduce the above copyright notice,
//   this list of conditions and the following disclaimer in the documentation
//   and/or other materials provided with the distribution.
//
// * Neither the name of the copyright holder nor the names of its
//   contributors may be used to endorse or promote products derived from
//   this software without specific prior written permission.
//
// THIS SOFTWARE IS PROVIDED BY THE COPYRIGHT HOLDERS AND CONTRIBUTORS "AS IS"
// AND ANY EXPRESS OR IMPLIED WARRANTIES, INCLUDING, BUT NOT LIMITED TO, THE
// IMPLIED WARRANTIES OF MERCHANTABILITY AND FITNESS FOR A PARTICULAR PURPOSE
// ARE DISCLAIMED. IN NO EVENT SHALL THE COPYRIGHT HOLDER OR CONTRIBUTORS BE
// LIABLE FOR ANY DIRECT, INDIRECT, INCIDENTAL, SPECIAL, EXEMPLARY, OR
// CONSEQUENTIAL DAMAGES (INCLUDING, BUT NOT LIMITED TO, PROCUREMENT OF
// SUBSTITUTE GOODS OR SERVICES; LOSS OF USE, DATA, OR PROFITS; OR BUSINESS
// INTERRUPTION) HOWEVER CAUSED AND ON ANY THEORY OF LIABILITY, WHETHER IN
// CONTRACT, STRICT LIABILITY, OR TORT (INCLUDING NEGLIGENCE OR OTHERWISE)
// ARISING IN ANY WAY OUT OF THE USE OF THIS SOFTWARE, EVEN IF ADVISED OF THE
// POSSIBILITY OF SUCH DAMAGE.

//Generator Code Begin 1
#include "{{klass.name}}.h"
#include "db.h"
#include "dbDiff.hpp"
#include "dbDatabase.h"
#include "dbTable.h"
#include "dbTable.hpp"

{% for include in klass.cpp_includes %}
  #include "{{include}}"
{% endfor %}
//User Code Begin includes
//User Code End includes
namespace odb {

//User Code Begin definitions
//User Code End definitions
  template class dbTable<_{{klass.name}}>; 
    
  bool _{{klass.name}}::operator==(const _{{klass.name}}& rhs) const
  {
    {% for field in klass.fields %}
      {% if field.bitFields %}
        {% for innerField in klass.structs[0].fields %}
          {% for component in innerField.components %}
            {% if 'no-cmp' not in innerField.flags %}
              {% if innerField.table %}
                if({{field.name}}->{{component}}!=rhs.{{field.name}}->{{component}})
              {% else %}
                if({{field.name}}.{{component}}!=rhs.{{field.name}}.{{component}})
              {% endif %}
                return false;
    
            {% endif %}
          {% endfor %}
        {% endfor %}



      {% else %}

        {% for component in field.components %}
          {% if 'no-cmp' not in field.flags %}
            {% if field.table %}
              if(*{{component}}!=*rhs.{{component}})
            {% else %}
              if({{component}}!=rhs.{{component}})
            {% endif %}
                return false;
          {% endif %}
        {% endfor %}
      {% endif %}
    {% endfor %}




    //User Code Begin ==
    //User Code End ==
    return true;
  }
  bool _{{klass.name}}::operator<(const _{{klass.name}}& rhs) const
  {




    {% for field in klass.fields %}
      {% if field.bitFields %}
        {% for innerField in klass.structs[0].fields %}
          {% for component in innerField.components %}
            {% if 'cmpgt' in innerField.flags %}
            
              if({{field.name}}.{{component}}>=rhs.{{field.name}}.{{component}})
                return false;
              
            {% endif %}
          {% endfor %}
        {% endfor %}
        
      {% else %}
        
        {% for component in field.components %}
          {% if 'cmpgt' in field.flags %}
            if({{component}}>=rhs.{{component}})
              return false;
          {% endif %}
        {% endfor %}
      {% endif %}
    {% endfor %}

    //User Code Begin <
    //User Code End <
    return true;
  }
  void _{{klass.name}}::differences(dbDiff& diff, const char* field, const _{{klass.name}}& rhs) const
  {

    DIFF_BEGIN
    
<<<<<<< HEAD
    {%for field in klass.fields%}
    {%if field.bitFields%}
    {%for innerField in klass.structs[0].fields%}
    {%for component in innerField.components%}
    {%if 'no-diff' not in innerField.flags%}
    DIFF_FIELD({{field.name}}.{{component}});
    {%endif%}
    {%endfor%}
    {%endfor%}
    {%else%}
    {%for component in field.components%}
    {%if 'no-diff' not in field.flags%}
    {%if field.table%}
    DIFF_TABLE{%if 'no-deep' in field.flags%}_NO_DEEP{%endif%}({{component}});
    {%elif 'isHashTable' in field and field.isHashTable%}
    DIFF_HASH_TABLE{%if 'no-deep' in field.flags%}_NO_DEEP{%endif%}({{component}});
    {%else%}
    DIFF_FIELD{%if 'no-deep' in field.flags%}_NO_DEEP{%endif%}({{component}});
    {%endif%}
    {%endif%}
    {%endfor%}
    {%endif%}
    {%endfor%}
=======
    {% for field in klass.fields %}
      {% if field.bitFields %}
        {% for innerField in klass.structs[0].fields %}
          {% for component in innerField.components %}
            {% if 'no-diff' not in innerField.flags %}
              {% if innerField.table %}
                DIFF_TABLE({{field.name}}->{{component}});
              {% else %}
                DIFF_FIELD({{field.name}}.{{component}});
              {% endif %}
            {% endif %}
          {% endfor %}
        {% endfor %}
      {% else %}
        {% for component in field.components %}
          {% if 'no-diff' not in field.flags %}
            {% if field.table %}
              DIFF_TABLE({{component}});
            {% else %}
              DIFF_FIELD({{component}});
            {% endif %}
          {% endif %}
        {% endfor %}
      {% endif %}
    {% endfor %}
>>>>>>> a468ca5c
    //User Code Begin differences
    //User Code End differences
    DIFF_END
  }
  void _{{klass.name}}::out(dbDiff& diff, char side, const char* field) const
  {
    DIFF_OUT_BEGIN
<<<<<<< HEAD
    {%for field in klass.fields%}
    {%if field.bitFields%}
    {%for innerField in klass.structs[0].fields%}
    {%for component in innerField.components%}
    {%if 'no-diff' not in innerField.flags%}
    DIFF_OUT_FIELD({{field.name}}.{{component}});
    {%endif%}
    {%endfor%}
    {%endfor%}
    {%else%}
    {%for component in field.components%}
    {%if 'no-diff' not in field.flags%}
    {%if field.table%}
    DIFF_OUT_TABLE{%if 'no-deep' in field.flags%}_NO_DEEP{%endif%}({{component}});
    {%elif field.isHashTable%}
    DIFF_OUT_HASH_TABLE{%if 'no-deep' in field.flags%}_NO_DEEP{%endif%}({{component}});
    {%else%}
    DIFF_OUT_FIELD{%if 'no-deep' in field.flags%}_NO_DEEP{%endif%}({{component}});
    {%endif%}
    {%endif%}
    {%endfor%}
    {%endif%}
    {%endfor%}
=======
    {% for field in klass.fields %}
      {% if field.bitFields %}
        {% for innerField in klass.structs[0].fields %}
          {% for component in innerField.components %}
            {% if 'no-diff' not in innerField.flags %}
              {% if innerField.table %}
                DIFF_OUT_TABLE({{field.name}}->{{component}});
              {% else %}
                DIFF_OUT_FIELD({{field.name}}.{{component}});
              {% endif %}
            {% endif %}
          {% endfor %}
        {% endfor %}
      {% else %}
        {% for component in field.components %}
          {% if 'no-diff' not in field.flags %}
            {% if field.table %}
              DIFF_OUT_TABLE({{component}});
            {% else %}
              DIFF_OUT_FIELD({{component}});
            {% endif %}
          {% endif %}
        {% endfor %}
      {% endif %}
    {% endfor %}
>>>>>>> a468ca5c

    //User Code Begin out
    //User Code End out
    DIFF_END
  }
  _{{klass.name}}::_{{klass.name}}(_dbDatabase* db)
  {
<<<<<<< HEAD
    {%for field in klass.fields%}
    {%if field.bitFields%}
    {%if field.numBits == 32%}
    uint32_t* {{field.name}}_bit_field = (uint32_t*) &{{field.name}};
    {%else%}
    uint64_t* {{field.name}}_bit_field = (uint64_t*) &{{field.name}};
    {%endif%}
    *{{field.name}}_bit_field = 0;
    {%elif field.table%}
    {{field.name}} = new dbTable<_{{field.type}}>(db, this, (GetObjTbl_t) &_{{klass.name}}::getObjectTable, {{field.type}}Obj);
    ZALLOCATED({{field.name}});
    {%elif field.isHashTable%}
    {{field.name}}.setTable({{field.table_name}});
    {%endif%}
    {%endfor%}
=======
    {% for field in klass.fields %}
      {% if field.table %}
        {{field.name}} = new dbTable<_{{field.type}}>(db, this, (GetObjTbl_t) &_{{klass.name}}::getObjectTable, {{field.type}}Obj);
        ZALLOCATED({{field.name}});
      {% endif %}
    {% endfor %}
>>>>>>> a468ca5c
    //User Code Begin constructor
    //User Code End constructor
  }
  _{{klass.name}}::_{{klass.name}}(_dbDatabase* db, const _{{klass.name}}& r)
  {
<<<<<<< HEAD
    {%for field in klass.fields%}
    {%for component in field.components%}
    {%if field.table%}
    {{field.name}} = new dbTable<_{{field.type}}>(db, this, *r.{{field.name}});
    ZALLOCATED({{field.name}});
    {%elif field.isHashTable%}
    {{field.name}}.setTable({{field.table_name}});
    {%else%}
    {{component}}=r.{{component}};
    {%endif%}
    {%endfor%}
    {%endfor%}
=======
    {% for field in klass.fields %}
      {% for component in field.components %}
        {% if field.table %}
          {{field.name}} = new dbTable<_{{field.type}}>(db, this, *r.{{field.name}});
          ZALLOCATED({{field.name}});
        {% else %}
          {{component}}=r.{{component}};
        {% endif %}
      {% endfor %}
    {% endfor %}
>>>>>>> a468ca5c
    //User Code Begin CopyConstructor
    //User Code End CopyConstructor
  }
  
  {% for i in range(klass.constructors|length) %}
    _{{klass.name}}::_{{klass.name}}(_dbDatabase* db{% for arg in klass.constructors[i].args %},{{arg.type}} {{arg.name}}{% endfor %})
    {
      {% for arg in klass.constructors[i].args %}
        {% if arg.get('field') is not none %}
          this->{{arg.field}}={{arg.name}};
        {% endif %}
      {% endfor %}
      //User Code Begin CustomConstructor{{i}}
      //User Code End CustomConstructor{{i}}
    }
  {% endfor %}
  dbIStream& operator>>(dbIStream& stream, _{{klass.name}}& obj)
  {
<<<<<<< HEAD
    {%for field in klass.fields%}
    {%if field.bitFields%}
    {%if field.numBits == 32%}
    uint32_t* {{field.name}}_bit_field = (uint32_t*) &obj.{{field.name}};
    {%else%}
    uint64_t* {{field.name}}_bit_field = (uint64_t*) &obj.{{field.name}};
    {%endif%}
    stream >> *{{field.name}}_bit_field;
    {%else%}
    {%if 'no-serial' not in field.flags%}
    stream >> {%if field.table%}*{%endif%}obj.{{field.name}};
    {%endif%}
    {%endif%}
    {%endfor%}
=======
    {% for field in klass.fields %}
      {% if field.bitFields %}
        uint* {{field.name}}_bit_field = (uint*) &obj.{{field.name}};
        stream >> *{{field.name}}_bit_field;
      {% else %}
        {% if 'no-serial' not in field.flags %}
          stream >> {% if field.table %}*{% endif %}obj.{{field.name}};
        {% endif %}
      {% endif %}
    {% endfor %}
>>>>>>> a468ca5c
    //User Code Begin >>
    //User Code End >>
    return stream;
  }
  dbOStream& operator<<(dbOStream& stream, const _{{klass.name}}& obj)
  {
<<<<<<< HEAD
    {%for field in klass.fields%}
    {%if field.bitFields%}
    {%if field.numBits == 32%}
    uint32_t* {{field.name}}_bit_field = (uint32_t*) &obj.{{field.name}};
    {%else%}
    uint64_t* {{field.name}}_bit_field = (uint64_t*) &obj.{{field.name}};
    {%endif%}
    stream << *{{field.name}}_bit_field;
    {%else%}
    {%if 'no-serial' not in field.flags%}
    stream << {%if field.table%}*{%endif%}obj.{{field.name}};
    {%endif%}
    {%endif%}
    {%endfor%}
=======
    {% for field in klass.fields %}
      {% if field.bitFields %}
        uint* {{field.name}}_bit_field = (uint*) &obj.{{field.name}};
        stream << *{{field.name}}_bit_field;
      {% else %}
        {% if 'no-serial' not in field.flags %}
          stream << {% if field.table %}*{% endif %}obj.{{field.name}};
        {% endif %}
      {% endif %}
    {% endfor %}
>>>>>>> a468ca5c
    //User Code Begin <<
    //User Code End <<
    return stream;
  }

  {% if klass.hasTables %}
  dbObjectTable* _{{klass.name}}::getObjectTable(dbObjectType type)
  {
    switch (type) {
      {% for field in klass.fields %}
        {% if field.table %}
          case {{field.type}}Obj:
            return {{field.name}};
        {% endif %}
      {% endfor %}
      //User Code Begin getObjectTable
      //User Code End getObjectTable
      default:
        break;
    }
    return getTable()->getObjectTable(type);
  }
  {% endif %}
  _{{klass.name}}::~_{{klass.name}}()
  {
<<<<<<< HEAD
    {%for field in klass.fields%}
    {%if field.name == '_name'%}
      if(_name)
        free((void*) _name);
    {%endif%}
    {%if field.table%}
    delete {{field.name}};
    {%endif%}
    {%endfor%}
    //User Code Begin Destructor
    //User Code End Destructor
=======
    {% for field in klass.fields %}
      {% if field.name == '_name' %}
        if(_name)
          free((void*) _name);
      {% endif %}
      {% if field.table %}
        delete {{field.name}};
      {% endif %}
    {% endfor %}
>>>>>>> a468ca5c
    
  }
  ////////////////////////////////////////////////////////////////////
  //
  // {{klass.name}} - Methods
  //
  ////////////////////////////////////////////////////////////////////
  {% for field in klass.fields %}
  
<<<<<<< HEAD
  {%if 'no-set' not in field.flags%}
  void {{klass.name}}::{{field.setterFunctionName}}( {{field.setterArgumentType}} {{field.name}} )
  {

    _{{klass.name}}* obj = (_{{klass.name}}*)this;

    {%if field.isRef%}

    obj->{{field.name}}={{field.name}}->getImpl()->getOID();

    {%else%}
    obj->{{field.name}}={{field.name}};

    {%endif%}
  }
  {%endif%}

  {%if 'no-get' not in field.flags%}
  {%if field.dbSetGetter%}
  dbSet<{{field.type}}> {{klass.name}}::get{{field.functional_name}}() const
  {
    _{{klass.name}}* obj = (_{{klass.name}}*)this;
    return dbSet<{{field.type}}>(obj, obj->{{field.name}});
  }
  {%elif field.isDbVector%}
  void {{klass.name}}::{{field.getterFunctionName}}({{field.getterReturnType}}& tbl) const
  {
    _{{klass.name}}* obj = (_{{klass.name}}*)this;
    tbl = obj->{{field.name}};
  }
  {%elif field.isHashTable%}
  {{field.getterReturnType}} {{klass.name}}::{{field.getterFunctionName}}(const char* name) const
  {
    _{{klass.name}}* obj = (_{{klass.name}}*)this;
    return ({{field.getterReturnType}}) obj->{{field.name}}.find(name);
  }
  {%else%}
  {{field.getterReturnType}} {{klass.name}}::{{field.getterFunctionName}}({%if field.isHashTable%}const char* name{%endif%}) const
  {
    _{{klass.name}}* obj = (_{{klass.name}}*)this;
    {%if field.isRef%}
    if(obj->{{field.name}} == 0)
      return NULL;
    _{{field.parent}}* par = (_{{field.parent}}*) obj->getOwner();
    return ({{field.refType}}) par->_{{field.refType[2:-1].lower()}}_tbl->getPtr(obj->{{field.name}});
    {%elif field.isHashTable%}
    return {{field.getterReturnType}} obj->{{field.name}}.find(name);
    {%else%}
    return obj->{{field.name}};
    {%endif%}
  }
  {%endif%}
  {%endif%}

  
  {%endfor%}



  {%for _struct in klass.structs%}

  {% if  _struct.in_class%}
  {%for field in _struct.fields%}
=======
    {% if 'no-set' not in field.flags %}
      void {{klass.name}}::{{field.setterFunctionName}}( {{field.setterArgumentType}} {{field.name}} )
      {
    
        _{{klass.name}}* obj = (_{{klass.name}}*)this;
    
        {% if field.isRef %}
          obj->{{field.name}}={{field.name}}->getImpl()->getOID();
        {% else %}
          obj->{{field.name}}={{field.name}};
        {% endif %}

      }
    {% endif %}
>>>>>>> a468ca5c
  
    {% if 'no-get' not in field.flags %}
      {% if field.dbSetGetter %}
        dbSet<{{field.type}}> {{klass.name}}::get{{field.functional_name}}() const
        {
          _{{klass.name}}* obj = (_{{klass.name}}*)this;
          return dbSet<{{field.type}}>(obj, obj->{{field.name}});
        }
      {% else %}
        {{field.getterReturnType}} {{klass.name}}::{{field.getterFunctionName}}({% if field.isHashTable %}const char* name{% endif %}) const
        {
          _{{klass.name}}* obj = (_{{klass.name}}*)this;
          {% if field.isRef %}
            if(obj->{{field.name}} == 0)
              return NULL;
            _{{field.parent}}* par = (_{{field.parent}}*) obj->getOwner();
            return ({{field.refType}}) par->_{{field.refType[2:-1].lower()}}_tbl->getPtr(obj->{{field.name}});
          {% elif field.isHashTable %}
            return {{field.getterReturnType}} obj->{{field.name}}.find(name);
          {% else %}
            return obj->{{field.name}};
          {% endif %}
      }
      {% endif %}
    {% endif %}


  {% endfor %}



  {% for _struct in klass.structs %}

    {% if  _struct.in_class %}
      {% for field in _struct.fields %}
      
        {% if 'no-set' not in field.flags %}
          void {{klass.name}}::{{field.setterFunctionName}}( {{field.setterArgumentType}} {{field.name}} )
          {
        
            _{{klass.name}}* obj = (_{{klass.name}}*)this;
        
            obj->{{_struct.in_class_name}}.{{field.name}}={{field.name}};
        
          }
        {% endif %}
      
        {% if 'no-get' not in field.flags %}
          {{field.getterReturnType}} {{klass.name}}::{{field.getterFunctionName}}() const
          {
            _{{klass.name}}* obj = (_{{klass.name}}*)this;
            
            return obj->{{_struct.in_class_name}}.{{field.name}};
          }
        {% endif %}
    
      {% endfor %}
    {% endif %}
  {% endfor %}
  
  //User Code Begin {{klass.name}}PublicMethods
  //User Code End {{klass.name}}PublicMethods
}
//Generator Code End 1<|MERGE_RESOLUTION|>--- conflicted
+++ resolved
@@ -130,41 +130,12 @@
 
     DIFF_BEGIN
     
-<<<<<<< HEAD
-    {%for field in klass.fields%}
-    {%if field.bitFields%}
-    {%for innerField in klass.structs[0].fields%}
-    {%for component in innerField.components%}
-    {%if 'no-diff' not in innerField.flags%}
-    DIFF_FIELD({{field.name}}.{{component}});
-    {%endif%}
-    {%endfor%}
-    {%endfor%}
-    {%else%}
-    {%for component in field.components%}
-    {%if 'no-diff' not in field.flags%}
-    {%if field.table%}
-    DIFF_TABLE{%if 'no-deep' in field.flags%}_NO_DEEP{%endif%}({{component}});
-    {%elif 'isHashTable' in field and field.isHashTable%}
-    DIFF_HASH_TABLE{%if 'no-deep' in field.flags%}_NO_DEEP{%endif%}({{component}});
-    {%else%}
-    DIFF_FIELD{%if 'no-deep' in field.flags%}_NO_DEEP{%endif%}({{component}});
-    {%endif%}
-    {%endif%}
-    {%endfor%}
-    {%endif%}
-    {%endfor%}
-=======
     {% for field in klass.fields %}
       {% if field.bitFields %}
         {% for innerField in klass.structs[0].fields %}
           {% for component in innerField.components %}
             {% if 'no-diff' not in innerField.flags %}
-              {% if innerField.table %}
-                DIFF_TABLE({{field.name}}->{{component}});
-              {% else %}
-                DIFF_FIELD({{field.name}}.{{component}});
-              {% endif %}
+              DIFF_FIELD({{field.name}}.{{component}});
             {% endif %}
           {% endfor %}
         {% endfor %}
@@ -172,15 +143,16 @@
         {% for component in field.components %}
           {% if 'no-diff' not in field.flags %}
             {% if field.table %}
-              DIFF_TABLE({{component}});
+              DIFF_TABLE{%if 'no-deep' in field.flags%}_NO_DEEP{%endif%}({{component}});
+            {% elif 'isHashTable' in field and field.isHashTable %}
+              DIFF_HASH_TABLE{% if 'no-deep' in field.flags %}_NO_DEEP{% endif %}({{component}});
             {% else %}
-              DIFF_FIELD({{component}});
-            {% endif %}
-          {% endif %}
-        {% endfor %}
-      {% endif %}
-    {% endfor %}
->>>>>>> a468ca5c
+              DIFF_FIELD{% if 'no-deep' in field.flags %}_NO_DEEP{% endif %}({{component}});
+            {% endif %}
+          {% endif %}
+        {% endfor %}
+      {% endif %}
+    {% endfor %}
     //User Code Begin differences
     //User Code End differences
     DIFF_END
@@ -188,41 +160,12 @@
   void _{{klass.name}}::out(dbDiff& diff, char side, const char* field) const
   {
     DIFF_OUT_BEGIN
-<<<<<<< HEAD
-    {%for field in klass.fields%}
-    {%if field.bitFields%}
-    {%for innerField in klass.structs[0].fields%}
-    {%for component in innerField.components%}
-    {%if 'no-diff' not in innerField.flags%}
-    DIFF_OUT_FIELD({{field.name}}.{{component}});
-    {%endif%}
-    {%endfor%}
-    {%endfor%}
-    {%else%}
-    {%for component in field.components%}
-    {%if 'no-diff' not in field.flags%}
-    {%if field.table%}
-    DIFF_OUT_TABLE{%if 'no-deep' in field.flags%}_NO_DEEP{%endif%}({{component}});
-    {%elif field.isHashTable%}
-    DIFF_OUT_HASH_TABLE{%if 'no-deep' in field.flags%}_NO_DEEP{%endif%}({{component}});
-    {%else%}
-    DIFF_OUT_FIELD{%if 'no-deep' in field.flags%}_NO_DEEP{%endif%}({{component}});
-    {%endif%}
-    {%endif%}
-    {%endfor%}
-    {%endif%}
-    {%endfor%}
-=======
     {% for field in klass.fields %}
       {% if field.bitFields %}
         {% for innerField in klass.structs[0].fields %}
           {% for component in innerField.components %}
             {% if 'no-diff' not in innerField.flags %}
-              {% if innerField.table %}
-                DIFF_OUT_TABLE({{field.name}}->{{component}});
-              {% else %}
-                DIFF_OUT_FIELD({{field.name}}.{{component}});
-              {% endif %}
+              DIFF_OUT_FIELD({{field.name}}.{{component}});
             {% endif %}
           {% endfor %}
         {% endfor %}
@@ -230,15 +173,16 @@
         {% for component in field.components %}
           {% if 'no-diff' not in field.flags %}
             {% if field.table %}
-              DIFF_OUT_TABLE({{component}});
+              DIFF_OUT_TABLE{% if 'no-deep' in field.flags %}_NO_DEEP{% endif %}({{component}});
+            {% elif field.isHashTable %}
+              DIFF_OUT_HASH_TABLE{% if 'no-deep' in field.flags %}_NO_DEEP{% endif %}({{component}});
             {% else %}
-              DIFF_OUT_FIELD({{component}});
-            {% endif %}
-          {% endif %}
-        {% endfor %}
-      {% endif %}
-    {% endfor %}
->>>>>>> a468ca5c
+              DIFF_OUT_FIELD{% if 'no-deep' in field.flags %}_NO_DEEP{% endif %}({{component}});
+            {% endif %}
+          {% endif %}
+        {% endfor %}
+      {% endif %}
+    {% endfor %}
 
     //User Code Begin out
     //User Code End out
@@ -246,60 +190,38 @@
   }
   _{{klass.name}}::_{{klass.name}}(_dbDatabase* db)
   {
-<<<<<<< HEAD
-    {%for field in klass.fields%}
-    {%if field.bitFields%}
-    {%if field.numBits == 32%}
-    uint32_t* {{field.name}}_bit_field = (uint32_t*) &{{field.name}};
-    {%else%}
-    uint64_t* {{field.name}}_bit_field = (uint64_t*) &{{field.name}};
-    {%endif%}
-    *{{field.name}}_bit_field = 0;
-    {%elif field.table%}
-    {{field.name}} = new dbTable<_{{field.type}}>(db, this, (GetObjTbl_t) &_{{klass.name}}::getObjectTable, {{field.type}}Obj);
-    ZALLOCATED({{field.name}});
-    {%elif field.isHashTable%}
-    {{field.name}}.setTable({{field.table_name}});
-    {%endif%}
-    {%endfor%}
-=======
-    {% for field in klass.fields %}
-      {% if field.table %}
+    {% for field in klass.fields %}
+      {% if field.bitFields %}
+        {% if field.numBits == 32 %}
+          uint32_t* {{field.name}}_bit_field = (uint32_t*) &{{field.name}};
+        {% else %}
+          uint64_t* {{field.name}}_bit_field = (uint64_t*) &{{field.name}};
+        {% endif %}
+        *{{field.name}}_bit_field = 0;
+      {% elif field.table %}
         {{field.name}} = new dbTable<_{{field.type}}>(db, this, (GetObjTbl_t) &_{{klass.name}}::getObjectTable, {{field.type}}Obj);
         ZALLOCATED({{field.name}});
-      {% endif %}
-    {% endfor %}
->>>>>>> a468ca5c
+      {% elif field.isHashTable %}
+        {{field.name}}.setTable({{field.table_name}});
+      {% endif %}
+    {% endfor %}
     //User Code Begin constructor
     //User Code End constructor
   }
   _{{klass.name}}::_{{klass.name}}(_dbDatabase* db, const _{{klass.name}}& r)
   {
-<<<<<<< HEAD
-    {%for field in klass.fields%}
-    {%for component in field.components%}
-    {%if field.table%}
-    {{field.name}} = new dbTable<_{{field.type}}>(db, this, *r.{{field.name}});
-    ZALLOCATED({{field.name}});
-    {%elif field.isHashTable%}
-    {{field.name}}.setTable({{field.table_name}});
-    {%else%}
-    {{component}}=r.{{component}};
-    {%endif%}
-    {%endfor%}
-    {%endfor%}
-=======
     {% for field in klass.fields %}
       {% for component in field.components %}
         {% if field.table %}
           {{field.name}} = new dbTable<_{{field.type}}>(db, this, *r.{{field.name}});
           ZALLOCATED({{field.name}});
+        {% elif field.isHashTable %}
+          {{field.name}}.setTable({{field.table_name}});
         {% else %}
           {{component}}=r.{{component}};
         {% endif %}
       {% endfor %}
     {% endfor %}
->>>>>>> a468ca5c
     //User Code Begin CopyConstructor
     //User Code End CopyConstructor
   }
@@ -318,25 +240,13 @@
   {% endfor %}
   dbIStream& operator>>(dbIStream& stream, _{{klass.name}}& obj)
   {
-<<<<<<< HEAD
-    {%for field in klass.fields%}
-    {%if field.bitFields%}
-    {%if field.numBits == 32%}
-    uint32_t* {{field.name}}_bit_field = (uint32_t*) &obj.{{field.name}};
-    {%else%}
-    uint64_t* {{field.name}}_bit_field = (uint64_t*) &obj.{{field.name}};
-    {%endif%}
-    stream >> *{{field.name}}_bit_field;
-    {%else%}
-    {%if 'no-serial' not in field.flags%}
-    stream >> {%if field.table%}*{%endif%}obj.{{field.name}};
-    {%endif%}
-    {%endif%}
-    {%endfor%}
-=======
-    {% for field in klass.fields %}
-      {% if field.bitFields %}
-        uint* {{field.name}}_bit_field = (uint*) &obj.{{field.name}};
+    {% for field in klass.fields %}
+      {% if field.bitFields %}
+        {% if field.numBits == 32 %}
+          uint32_t* {{field.name}}_bit_field = (uint32_t*) &obj.{{field.name}};
+        {% else %}
+          uint64_t* {{field.name}}_bit_field = (uint64_t*) &obj.{{field.name}};
+        {% endif %}
         stream >> *{{field.name}}_bit_field;
       {% else %}
         {% if 'no-serial' not in field.flags %}
@@ -344,32 +254,19 @@
         {% endif %}
       {% endif %}
     {% endfor %}
->>>>>>> a468ca5c
     //User Code Begin >>
     //User Code End >>
     return stream;
   }
   dbOStream& operator<<(dbOStream& stream, const _{{klass.name}}& obj)
   {
-<<<<<<< HEAD
-    {%for field in klass.fields%}
-    {%if field.bitFields%}
-    {%if field.numBits == 32%}
-    uint32_t* {{field.name}}_bit_field = (uint32_t*) &obj.{{field.name}};
-    {%else%}
-    uint64_t* {{field.name}}_bit_field = (uint64_t*) &obj.{{field.name}};
-    {%endif%}
-    stream << *{{field.name}}_bit_field;
-    {%else%}
-    {%if 'no-serial' not in field.flags%}
-    stream << {%if field.table%}*{%endif%}obj.{{field.name}};
-    {%endif%}
-    {%endif%}
-    {%endfor%}
-=======
-    {% for field in klass.fields %}
-      {% if field.bitFields %}
-        uint* {{field.name}}_bit_field = (uint*) &obj.{{field.name}};
+    {% for field in klass.fields %}
+      {% if field.bitFields %}
+        {% if field.numBits == 32 %}
+          uint32_t* {{field.name}}_bit_field = (uint32_t*) &obj.{{field.name}};
+        {% else %}
+          uint64_t* {{field.name}}_bit_field = (uint64_t*) &obj.{{field.name}};
+        {% endif %}
         stream << *{{field.name}}_bit_field;
       {% else %}
         {% if 'no-serial' not in field.flags %}
@@ -377,7 +274,6 @@
         {% endif %}
       {% endif %}
     {% endfor %}
->>>>>>> a468ca5c
     //User Code Begin <<
     //User Code End <<
     return stream;
@@ -403,19 +299,6 @@
   {% endif %}
   _{{klass.name}}::~_{{klass.name}}()
   {
-<<<<<<< HEAD
-    {%for field in klass.fields%}
-    {%if field.name == '_name'%}
-      if(_name)
-        free((void*) _name);
-    {%endif%}
-    {%if field.table%}
-    delete {{field.name}};
-    {%endif%}
-    {%endfor%}
-    //User Code Begin Destructor
-    //User Code End Destructor
-=======
     {% for field in klass.fields %}
       {% if field.name == '_name' %}
         if(_name)
@@ -425,8 +308,8 @@
         delete {{field.name}};
       {% endif %}
     {% endfor %}
->>>>>>> a468ca5c
-    
+    //User Code Begin Destructor
+    //User Code End Destructor
   }
   ////////////////////////////////////////////////////////////////////
   //
@@ -435,86 +318,22 @@
   ////////////////////////////////////////////////////////////////////
   {% for field in klass.fields %}
   
-<<<<<<< HEAD
-  {%if 'no-set' not in field.flags%}
-  void {{klass.name}}::{{field.setterFunctionName}}( {{field.setterArgumentType}} {{field.name}} )
-  {
-
-    _{{klass.name}}* obj = (_{{klass.name}}*)this;
-
-    {%if field.isRef%}
-
-    obj->{{field.name}}={{field.name}}->getImpl()->getOID();
-
-    {%else%}
-    obj->{{field.name}}={{field.name}};
-
-    {%endif%}
-  }
-  {%endif%}
-
-  {%if 'no-get' not in field.flags%}
-  {%if field.dbSetGetter%}
-  dbSet<{{field.type}}> {{klass.name}}::get{{field.functional_name}}() const
-  {
-    _{{klass.name}}* obj = (_{{klass.name}}*)this;
-    return dbSet<{{field.type}}>(obj, obj->{{field.name}});
-  }
-  {%elif field.isDbVector%}
-  void {{klass.name}}::{{field.getterFunctionName}}({{field.getterReturnType}}& tbl) const
-  {
-    _{{klass.name}}* obj = (_{{klass.name}}*)this;
-    tbl = obj->{{field.name}};
-  }
-  {%elif field.isHashTable%}
-  {{field.getterReturnType}} {{klass.name}}::{{field.getterFunctionName}}(const char* name) const
-  {
-    _{{klass.name}}* obj = (_{{klass.name}}*)this;
-    return ({{field.getterReturnType}}) obj->{{field.name}}.find(name);
-  }
-  {%else%}
-  {{field.getterReturnType}} {{klass.name}}::{{field.getterFunctionName}}({%if field.isHashTable%}const char* name{%endif%}) const
-  {
-    _{{klass.name}}* obj = (_{{klass.name}}*)this;
-    {%if field.isRef%}
-    if(obj->{{field.name}} == 0)
-      return NULL;
-    _{{field.parent}}* par = (_{{field.parent}}*) obj->getOwner();
-    return ({{field.refType}}) par->_{{field.refType[2:-1].lower()}}_tbl->getPtr(obj->{{field.name}});
-    {%elif field.isHashTable%}
-    return {{field.getterReturnType}} obj->{{field.name}}.find(name);
-    {%else%}
-    return obj->{{field.name}};
-    {%endif%}
-  }
-  {%endif%}
-  {%endif%}
-
-  
-  {%endfor%}
-
-
-
-  {%for _struct in klass.structs%}
-
-  {% if  _struct.in_class%}
-  {%for field in _struct.fields%}
-=======
     {% if 'no-set' not in field.flags %}
       void {{klass.name}}::{{field.setterFunctionName}}( {{field.setterArgumentType}} {{field.name}} )
       {
-    
+  
         _{{klass.name}}* obj = (_{{klass.name}}*)this;
-    
+  
         {% if field.isRef %}
+  
           obj->{{field.name}}={{field.name}}->getImpl()->getOID();
+  
         {% else %}
           obj->{{field.name}}={{field.name}};
-        {% endif %}
-
-      }
+  
+        {% endif %}
+    }
     {% endif %}
->>>>>>> a468ca5c
   
     {% if 'no-get' not in field.flags %}
       {% if field.dbSetGetter %}
@@ -522,6 +341,18 @@
         {
           _{{klass.name}}* obj = (_{{klass.name}}*)this;
           return dbSet<{{field.type}}>(obj, obj->{{field.name}});
+        }
+      {% elif field.isDbVector %}
+        void {{klass.name}}::{{field.getterFunctionName}}({{field.getterReturnType}}& tbl) const
+        {
+          _{{klass.name}}* obj = (_{{klass.name}}*)this;
+          tbl = obj->{{field.name}};
+        }
+      {% elif field.isHashTable %}
+        {{field.getterReturnType}} {{klass.name}}::{{field.getterFunctionName}}(const char* name) const
+        {
+          _{{klass.name}}* obj = (_{{klass.name}}*)this;
+          return ({{field.getterReturnType}}) obj->{{field.name}}.find(name);
         }
       {% else %}
         {{field.getterReturnType}} {{klass.name}}::{{field.getterFunctionName}}({% if field.isHashTable %}const char* name{% endif %}) const
@@ -537,12 +368,42 @@
           {% else %}
             return obj->{{field.name}};
           {% endif %}
-      }
+        }
       {% endif %}
     {% endif %}
-
-
   {% endfor %}
+
+  {% for _struct in klass.structs %}
+    {% if  _struct.in_class %}
+      {% for field in _struct.fields %}
+      
+        {% if 'no-get' not in field.flags %}
+          {% if field.dbSetGetter %}
+            dbSet<{{field.type}}> {{klass.name}}::get{{field.functional_name}}() const
+            {
+              _{{klass.name}}* obj = (_{{klass.name}}*)this;
+              return dbSet<{{field.type}}>(obj, obj->{{field.name}});
+            }
+          {% else %}
+            {{field.getterReturnType}} {{klass.name}}::{{field.getterFunctionName}}({% if field.isHashTable %}const char* name{% endif %}) const
+            {
+              _{{klass.name}}* obj = (_{{klass.name}}*)this;
+              {% if field.isRef %}
+                if(obj->{{field.name}} == 0)
+                  return NULL;
+                _{{field.parent}}* par = (_{{field.parent}}*) obj->getOwner();
+                return ({{field.refType}}) par->_{{field.refType[2:-1].lower()}}_tbl->getPtr(obj->{{field.name}});
+              {% elif field.isHashTable %}
+                return {{field.getterReturnType}} obj->{{field.name}}.find(name);
+              {% else %}
+                return obj->{{field.name}};
+              {% endif %}
+          }
+          {% endif %}
+        {% endif %}
+
+
+      {% endfor %}
 
 
 
