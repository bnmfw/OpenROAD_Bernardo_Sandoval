###############################################################################
## BSD 3-Clause License
##
## Copyright (c) 2018-2020, The Regents of the University of California
## All rights reserved.
##
## Redistribution and use in source and binary forms, with or without
## modification, are permitted provided that the following conditions are met:
##
## * Redistributions of source code must retain the above copyright notice, this
##   list of conditions and the following disclaimer.
##
## * Redistributions in binary form must reproduce the above copyright notice,
##   this list of conditions and the following disclaimer in the documentation
##   and#or other materials provided with the distribution.
##
## * Neither the name of the copyright holder nor the names of its
##   contributors may be used to endorse or promote products derived from
##   this software without specific prior written permission.
##
## THIS SOFTWARE IS PROVIDED BY THE COPYRIGHT HOLDERS AND CONTRIBUTORS "AS IS"
## AND ANY EXPRESS OR IMPLIED WARRANTIES, INCLUDING, BUT NOT LIMITED TO, THE
## IMPLIED WARRANTIES OF MERCHANTABILITY AND FITNESS FOR A PARTICULAR PURPOSE
## ARE
## DISCLAIMED. IN NO EVENT SHALL THE COPYRIGHT HOLDER OR CONTRIBUTORS BE LIABLE
## FOR ANY DIRECT, INDIRECT, INCIDENTAL, SPECIAL, EXEMPLARY, OR CONSEQUENTIAL
## DAMAGES (INCLUDING, BUT NOT LIMITED TO, PROCUREMENT OF SUBSTITUTE GOODS OR
## SERVICES; LOSS OF USE, DATA, OR PROFITS; OR BUSINESS INTERRUPTION) HOWEVER
## CAUSED AND ON ANY THEORY OF LIABILITY, WHETHER IN CONTRACT, STRICT LIABILITY,
## OR TORT (INCLUDING NEGLIGENCE OR OTHERWISE) ARISING IN ANY WAY OUT OF THE USE
## OF THIS SOFTWARE, EVEN IF ADVISED OF THE POSSIBILITY OF SUCH DAMAGE.
###############################################################################

sta::define_cmd_args "global_placement" {\
  [-skip_initial_place]\
    [-disable_timing_driven]\
    [-disable_routability_driven]\
    [-incremental]\
    [-bin_grid_count grid_count]\
    [-density target_density]\
    [-init_density_penalty init_density_penalty]\
    [-init_wirelength_coef init_wirelength_coef]\
    [-min_phi_coef min_phi_conef]\
    [-max_phi_coef max_phi_coef]\
    [-overflow overflow]\
    [-initial_place_max_iter initial_place_max_iter]\
    [-initial_place_max_fanout initial_place_max_fanout]\
    [-routability_check_overflow routability_check_overflow]\
    [-routability_max_density routability_max_density]\
    [-routability_max_bloat_iter routability_max_bloat_iter]\
    [-routability_max_inflation_iter routability_max_inflation_iter]\
    [-routability_target_rc_metric routability_target_rc_metric]\
    [-routability_inflation_ratio_coef routability_inflation_ratio_coef]\
    [-routability_pitch_scale routability_pitch_scale]\
    [-routability_max_inflation_ratio routability_max_inflation_ratio]\
    [-routability_rc_coefficients routability_rc_coefficients]\
    [-pad_left pad_left]\
    [-pad_right pad_right]\
    [-verbose_level level]\
}

proc global_placement { args } {
  sta::parse_key_args "global_placement" args \
    keys {-bin_grid_count -density \
      -init_density_penalty -init_wirelength_coef \
      -min_phi_coef -max_phi_coef -overflow \
      -initial_place_max_iter -initial_place_max_fanout \
      -routability_check_overflow -routability_max_density \
      -routability_max_bloat_iter -routability_max_inflation_iter \
      -routability_target_rc_metric \
      -routability_inflation_ratio_coef \
      -routability_pitch_scale \
      -routability_max_inflation_ratio \
      -routability_rc_coefficients \
      -pad_left -pad_right \
      -verbose_level} \
    flags {-skip_initial_place \
      -disable_timing_driven \
      -disable_routability_driven \
      -incremental}

  # flow control for initial_place
  if { [info exists flags(-skip_initial_place)] } {
    gpl::set_initial_place_max_iter_cmd 0
  } elseif { [info exists keys(-initial_place_max_iter)] } { 
    set initial_place_max_iter $keys(-initial_place_max_iter)
    sta::check_positive_integer "-initial_place_max_iter" $initial_place_max_iter
    gpl::set_initial_place_max_iter_cmd $initial_place_max_iter
  } 

  # flow control for timing-driven 
  if { [info exists flags(-disable_timing_driven)] } { 
<<<<<<< HEAD
    set_replace_disable_timing_driven_mode_cmd
  } else {
    if { [get_libs -quiet "*"] == {} } {
      utl::error GPL 115 "No liberty libraries found."
    }
  }  
=======
    gpl::set_disable_timing_driven_mode_cmd
  }
>>>>>>> 9f69bb4e

  # flow control for routability-driven 
  if { [info exists flags(-disable_routability_driven)] } {
    gpl::set_disable_routability_driven_mode_cmd
  }
  
  # flow control for incremental GP
  if { [info exists flags(-incremental)] } {
    gpl::set_initial_place_max_iter_cmd 0
    gpl::set_incremental_place_mode_cmd
    # disable-routability-driven
    gpl::set_disable_routability_driven_mode_cmd
  }

  if { [info exists keys(-initial_place_max_fanout)] } { 
    set initial_place_max_fanout $keys(-initial_place_max_fanout)
    sta::check_positive_integer "-initial_place_max_fanout" $initial_place_max_fanout
    gpl::set_initial_place_max_fanout_cmd $initial_place_max_fanout
  }
  
  # density settings    
  set target_density 0.7
  if { [info exists keys(-density)] } {
    set target_density $keys(-density) 
    sta::check_positive_float "-density" $target_density
  }
  gpl::set_density_cmd $target_density

  if { [info exists keys(-routability_max_density)] } {
    set routability_max_density $keys(-routability_max_density)
    sta::check_positive_float "-routability_max_density" $routability_max_density
    set_routability_max_density_cmd $routability_max_density
  }


  # parameter to control the RePlAce divergence
  if { [info exists keys(-min_phi_coef)] } { 
    set min_phi_coef $keys(-min_phi_coef)
    sta::check_positive_float "-min_phi_coef" $min_phi_coef
    gpl::set_min_phi_coef_cmd $min_phi_coef
  } 

  if { [info exists keys(-max_phi_coef)] } { 
    set max_phi_coef $keys(-max_phi_coef)
    sta::check_positive_float "-max_phi_coef" $max_phi_coef
    gpl::set_max_phi_coef_cmd $max_phi_coef  
  }

  if { [info exists keys(-init_density_penalty)] } {
    set density_penalty $keys(-init_density_penalty)
    sta::check_positive_float "-init_density_penalty" $density_penalty
    gpl::set_init_density_penalty_factor_cmd $density_penalty
  }
  
  if { [info exists keys(-init_wirelength_coef)] } {
    set coef $keys(-init_wirelength_coef)
    sta::check_positive_float "-init_wirelength_coef" $coef
    gpl::set_init_wirelength_coef_cmd $coef
  }
  
  if { [info exists keys(-bin_grid_count)] } {
    set bin_grid_count  $keys(-bin_grid_count)
    sta::check_positive_integer "-bin_grid_count" $bin_grid_count
    gpl::set_bin_grid_cnt_x_cmd $bin_grid_count
    gpl::set_bin_grid_cnt_y_cmd $bin_grid_count    
  }
 
  # overflow 
  if { [info exists keys(-overflow)] } {
    set overflow $keys(-overflow)
    sta::check_positive_float "-overflow" $overflow
    gpl::set_overflow_cmd $overflow
  }

  # routability check overflow
  if { [info exists keys(-routability_check_overflow)] } {
    set routability_check_overflow $keys(-routability_check_overflow)
    sta::check_positive_float "-routability_check_overflow" $routability_check_overflow
    gpl::set_routability_check_overflow_cmd $routability_check_overflow
  }
  
  # routability bloat iter
  if { [info exists keys(-routability_max_bloat_iter)] } {
    set routability_max_bloat_iter $keys(-routability_max_bloat_iter)
    sta::check_positive_float "-routability_max_bloat_iter" $routability_max_bloat_iter
    gpl::set_routability_max_bloat_iter_cmd $routability_max_bloat_iter
  }
  
  # routability inflation iter
  if { [info exists keys(-routability_max_inflation_iter)] } {
    set routability_max_inflation_iter $keys(-routability_max_inflation_iter)
    sta::check_positive_float "-routability_max_inflation_iter" $routability_max_inflation_iter
    gpl::set_routability_max_inflation_iter_cmd $routability_max_inflation_iter
  }
  
  # routability inflation iter
  if { [info exists keys(-routability_target_rc_metric)] } {
    set target_rc_metric $keys(-routability_target_rc_metric)
    sta::check_positive_float "-routability_target_rc_metric" $target_rc_metric
    gpl::set_routability_target_rc_metric_cmd $target_rc_metric
  }
  
  # routability pitch scale 
  if { [info exists keys(-routability_pitch_scale)] } {
    set pitch_scale $keys(-routability_pitch_scale)
    sta::check_positive_float "-routability_pitch_scale" $pitch_scale
    gpl::set_routability_pitch_scale_cmd  $pitch_scale
  }
  
  # routability inflation ratio coef 
  if { [info exists keys(-routability_inflation_ratio_coef)] } {
    set ratio_coef $keys(-routability_inflation_ratio_coef)
    sta::check_positive_float "-routability_inflation_ratio_coef" $ratio_coef
    gpl::set_routability_inflation_ratio_coef_cmd $ratio_coef
  }
  
  # routability max inflation ratio
  if { [info exists keys(-routability_max_inflation_ratio)] } {
    set max_inflation_ratio $keys(-routability_max_inflation_ratio)
    sta::check_positive_float "-routability_max_inflation_ratio" $max_inflation_ratio
    gpl::set_routability_max_inflation_ratio_cmd $max_inflation_ratio
  }
  
  # routability rc coefficients control
  if { [info exists keys(-routability_rc_coefficients)] } {
    set rc_coefficients $keys(-routability_rc_coefficients)
    set k1 [lindex $rc_coefficients 0]
    set k2 [lindex $rc_coefficients 1]
    set k3 [lindex $rc_coefficients 2]
    set k4 [lindex $rc_coefficients 3]
    gpl::set_routability_rc_coefficients_cmd $k1 $k2 $k3 $k4
  }

  if { [info exists keys(-verbose_level)] } {
    set verbose_level $keys(-verbose_level)
    sta::check_positive_integer "-verbose_level" $verbose_level
    gpl::set_verbose_level_cmd $verbose_level
  } 


  # temp code. 
  if { [info exists keys(-pad_left)] } {
    set pad_left $keys(-pad_left)
    sta::check_positive_integer "-pad_left" $pad_left
    gpl::set_pad_left_cmd $pad_left
  }
  if { [info exists keys(-pad_right)] } {
    set pad_right $keys(-pad_right)
    sta::check_positive_integer "-pad_right" $pad_right
    gpl::set_pad_right_cmd $pad_right
  }

  if { [ord::db_has_rows] } {
    sta::check_argc_eq0 "global_placement" $args
  
    gpl::replace_initial_place_cmd
    gpl::replace_nesterov_place_cmd
    gpl::replace_reset_cmd
  } else {
    puts "Error: no rows defined in design. Use initialize_floorplan to add rows."
  }
}

sta::define_cmd_args "global_placement_debug" {
    [-pause iterations] \
    [-update iterations] \
    [-draw_bins]
}

proc global_placement_debug { args } {
  sta::parse_key_args "detailed_placement_debug" args \
      keys {-pause -update} \
      flags {-draw_bins -initial}

  set pause 10
  if { [info exists keys(-pause)] } {
    set pause $keys(-pause)
    sta::check_positive_integer "-pause" $pause
  }

  set update 10
  if { [info exists keys(-update)] } {
    set update $keys(-update)
    sta::check_positive_integer "-update" $update
  }

  set draw_bins [info exists flags(-draw_bins)]

  set initial [info exists flags(-initial)]

  gpl::set_debug_cmd $pause $update $draw_bins $initial
}<|MERGE_RESOLUTION|>--- conflicted
+++ resolved
@@ -90,17 +90,12 @@
 
   # flow control for timing-driven 
   if { [info exists flags(-disable_timing_driven)] } { 
-<<<<<<< HEAD
-    set_replace_disable_timing_driven_mode_cmd
+    gpl::set_disable_timing_driven_mode_cmd
   } else {
     if { [get_libs -quiet "*"] == {} } {
       utl::error GPL 115 "No liberty libraries found."
     }
   }  
-=======
-    gpl::set_disable_timing_driven_mode_cmd
-  }
->>>>>>> 9f69bb4e
 
   # flow control for routability-driven 
   if { [info exists flags(-disable_routability_driven)] } {
