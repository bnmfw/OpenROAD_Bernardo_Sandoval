/* Authors: Lutong Wang and Bangqi Xu */
/*
 * Copyright (c) 2019, The Regents of the University of California
 * All rights reserved.
 *
 * Redistribution and use in source and binary forms, with or without
 * modification, are permitted provided that the following conditions are met:
 *     * Redistributions of source code must retain the above copyright
 *       notice, this list of conditions and the following disclaimer.
 *     * Redistributions in binary form must reproduce the above copyright
 *       notice, this list of conditions and the following disclaimer in the
 *       documentation and/or other materials provided with the distribution.
 *     * Neither the name of the University nor the
 *       names of its contributors may be used to endorse or promote products
 *       derived from this software without specific prior written permission.
 *
 * THIS SOFTWARE IS PROVIDED BY THE COPYRIGHT HOLDERS AND CONTRIBUTORS "AS IS"
 * AND ANY EXPRESS OR IMPLIED WARRANTIES, INCLUDING, BUT NOT LIMITED TO, THE
 * IMPLIED WARRANTIES OF MERCHANTABILITY AND FITNESS FOR A PARTICULAR PURPOSE
 * ARE DISCLAIMED. IN NO EVENT SHALL THE REGENTS BE LIABLE FOR ANY DIRECT,
 * INDIRECT, INCIDENTAL, SPECIAL, EXEMPLARY, OR CONSEQUENTIAL DAMAGES
 * (INCLUDING, BUT NOT LIMITED TO, PROCUREMENT OF SUBSTITUTE GOODS OR SERVICES;
 * LOSS OF USE, DATA, OR PROFITS; OR BUSINESS INTERRUPTION) HOWEVER CAUSED AND
 * ON ANY THEORY OF LIABILITY, WHETHER IN CONTRACT, STRICT LIABILITY, OR TORT
 * (INCLUDING NEGLIGENCE OR OTHERWISE) ARISING IN ANY WAY OUT OF THE USE OF THIS
 * SOFTWARE, EVEN IF ADVISED OF THE POSSIBILITY OF SUCH DAMAGE.
 */

#include <omp.h>

#include <chrono>
#include <fstream>
#include <iostream>
#include <sstream>

#include "FlexPA.h"
#include "FlexPA_graphics.h"
#include "db/infra/frTime.h"
#include "distributed/PinAccessJobDescription.h"
#include "distributed/frArchive.h"
#include "dst/Distributed.h"
#include "dst/JobMessage.h"
#include "frProfileTask.h"
#include "gc/FlexGC.h"
#include "serialization.h"
#include "utl/exception.h"

namespace drt {

using utl::ThreadException;

template <typename T>
<<<<<<< HEAD
void FlexPA::mergePinShapes(
    std::vector<gtl::polygon_90_set_data<frCoord>>& pin_shapes,
    T* pin,
    frInstTerm* inst_term,
    const bool is_shrink)
=======
std::vector<gtl::polygon_90_set_data<frCoord>>
FlexPA::mergePinShapes(T* pin, frInstTerm* inst_term, const bool is_shrink)
>>>>>>> ae97adee
{
  std::vector<gtl::polygon_90_set_data<frCoord>> pin_shapes;
  frInst* inst = nullptr;
  if (inst_term) {
    inst = inst_term->getInst();
  }

  dbTransform xform;
  if (inst) {
    xform = inst->getUpdatedXform();
  }

  std::vector<frCoord> layer_widths;
  if (is_shrink) {
    layer_widths.resize(getDesign()->getTech()->getLayers().size(), 0);
    for (int i = 0; i < int(layer_widths.size()); i++) {
      layer_widths[i] = getDesign()->getTech()->getLayer(i)->getWidth();
    }
  }

  pin_shapes.clear();
  pin_shapes.resize(getDesign()->getTech()->getLayers().size());
  for (auto& shape : pin->getFigs()) {
    if (shape->typeId() == frcRect) {
      auto obj = static_cast<frRect*>(shape.get());
      auto layer_num = obj->getLayerNum();
      if (getDesign()->getTech()->getLayer(layer_num)->getType()
          != dbTechLayerType::ROUTING) {
        continue;
      }
      Rect box = obj->getBBox();
      xform.apply(box);
      gtl::rectangle_data<frCoord> rect(
          box.xMin(), box.yMin(), box.xMax(), box.yMax());
      if (is_shrink) {
        if (getDesign()->getTech()->getLayer(layer_num)->getDir()
            == dbTechLayerDir::HORIZONTAL) {
          gtl::shrink(rect, gtl::VERTICAL, layer_widths[layer_num] / 2);
        } else if (getDesign()->getTech()->getLayer(layer_num)->getDir()
                   == dbTechLayerDir::VERTICAL) {
          gtl::shrink(rect, gtl::HORIZONTAL, layer_widths[layer_num] / 2);
        }
      }
      using boost::polygon::operators::operator+=;
      pin_shapes[layer_num] += rect;
    } else if (shape->typeId() == frcPolygon) {
      auto obj = static_cast<frPolygon*>(shape.get());
      auto layer_num = obj->getLayerNum();
      std::vector<gtl::point_data<frCoord>> points;
      // must be copied pts
      for (Point pt : obj->getPoints()) {
        xform.apply(pt);
        points.emplace_back(pt.x(), pt.y());
      }
      gtl::polygon_90_data<frCoord> poly;
      poly.set(points.begin(), points.end());
      using boost::polygon::operators::operator+=;
      pin_shapes[layer_num] += poly;
    } else {
      logger_->error(DRT, 67, "FlexPA mergePinShapes unsupported shape.");
<<<<<<< HEAD
      exit(1);
=======
>>>>>>> ae97adee
    }
  }
  return pin_shapes;
}

/**
 *
 * @details This follows the Tao of PAO paper cost structure.
 * On track and half track are the preffered access points,
 * this function is responsible for generating them
 *
 * TODO:
 * This function doesn't seem to be getting the best access point.
 * it iterates through every track contained between low and high
 * and takes the first one (closest to low) not the best one (lowest cost).
 * note that std::map.insert() will not override and entry.
 * it should prioritize OnGrid access points
 */
void FlexPA::genAPOnTrack(
    std::map<frCoord, frAccessPointEnum>& coords,
    const std::map<frCoord, frAccessPointEnum>& track_coords,
    const frCoord low,
    const frCoord high,
    const bool use_nearby_grid)
{
  for (auto it = track_coords.lower_bound(low); it != track_coords.end();
       it++) {
    auto& [coord, cost] = *it;
    if (coord > high) {
      break;
    }
    if (use_nearby_grid) {
      coords.insert({coord, frAccessPointEnum::NearbyGrid});
    } else {
      coords.insert(*it);
    }
  }
}

// will not generate center for wider edge
/**
 * @details This follows the Tao of PAO paper cost structure.
 * Centered Access points are on the center of their pin shape (low, high)
 */

void FlexPA::genAPCentered(std::map<frCoord, frAccessPointEnum>& coords,
                           const frLayerNum layer_num,
                           const frCoord low,
                           const frCoord high)
{
  // if touching two tracks, then no center??
  int candidates_on_grid = 0;
  for (auto it = coords.lower_bound(low); it != coords.end(); it++) {
    auto& [coordinate, cost] = *it;
    if (coordinate > high) {
      break;
    }
    if (cost == frAccessPointEnum::OnGrid) {
      candidates_on_grid++;
    }
  }
  if (candidates_on_grid >= 3) {
    return;
  }

  // If there are less than 3 coords OnGrid will create a Centered Access Point
  frCoord manu_grid = getDesign()->getTech()->getManufacturingGrid();
  frCoord coord = (low + high) / 2 / manu_grid * manu_grid;
  auto it = coords.find(coord);
  if (it == coords.end()) {
    coords.insert(std::make_pair(coord, frAccessPointEnum::Center));
  } else {
    coords[coord] = std::min(coords[coord], frAccessPointEnum::Center);
  }
}

// Responsible for checking if an AP is valid and configuring it
void FlexPA::gen_createAccessPoint(
    std::vector<std::unique_ptr<frAccessPoint>>& aps,
    std::set<std::pair<Point, frLayerNum>>& apset,
    const gtl::rectangle_data<frCoord>& maxrect,
    const frCoord x,
    const frCoord y,
    const frLayerNum layer_num,
    const bool allow_planar,
    const bool allow_via,
    const frAccessPointEnum low_cost,
    const frAccessPointEnum high_cost)
{
  gtl::point_data<frCoord> pt(x, y);
  if (!gtl::contains(maxrect, pt) && low_cost != frAccessPointEnum::NearbyGrid
      && high_cost != frAccessPointEnum::NearbyGrid) {
    return;
  }
  Point fpt(x, y);
  if (apset.find(std::make_pair(fpt, layer_num)) != apset.end()) {
    return;
  }
  auto ap = std::make_unique<frAccessPoint>(fpt, layer_num);
  if (allow_planar) {
    const auto lower_layer = getDesign()->getTech()->getLayer(layer_num);
    ap->setAccess(frDirEnum::W, true);
    ap->setAccess(frDirEnum::E, true);
    ap->setAccess(frDirEnum::S, true);
    ap->setAccess(frDirEnum::N, true);
    // rectonly forbid wrongway planar access
    // rightway on grid only forbid off track rightway planar access
    // horz layer
    if (lower_layer->getDir() == dbTechLayerDir::HORIZONTAL) {
      if (lower_layer->isUnidirectional()) {
        ap->setAccess(frDirEnum::S, false);
        ap->setAccess(frDirEnum::N, false);
      }
      if (lower_layer->getLef58RightWayOnGridOnlyConstraint()
          && low_cost != frAccessPointEnum::OnGrid) {
        ap->setAccess(frDirEnum::W, false);
        ap->setAccess(frDirEnum::E, false);
      }
    }
    // vert layer
    if (lower_layer->getDir() == dbTechLayerDir::VERTICAL) {
      if (lower_layer->isUnidirectional()) {
        ap->setAccess(frDirEnum::W, false);
        ap->setAccess(frDirEnum::E, false);
      }
      if (lower_layer->getLef58RightWayOnGridOnlyConstraint()
          && low_cost != frAccessPointEnum::OnGrid) {
        ap->setAccess(frDirEnum::S, false);
        ap->setAccess(frDirEnum::N, false);
      }
    }
  } else {
    ap->setAccess(frDirEnum::W, false);
    ap->setAccess(frDirEnum::E, false);
    ap->setAccess(frDirEnum::S, false);
    ap->setAccess(frDirEnum::N, false);
  }
  ap->setAccess(frDirEnum::D, false);
  if (allow_via) {
    ap->setAccess(frDirEnum::U, true);
  } else {
    ap->setAccess(frDirEnum::U, false);
  }
  ap->setAllowVia(allow_via);
  ap->setType((frAccessPointEnum) low_cost, true);
  ap->setType((frAccessPointEnum) high_cost, false);
  if ((low_cost == frAccessPointEnum::NearbyGrid
       || high_cost == frAccessPointEnum::NearbyGrid)) {
    Point end;
    const int half_width
        = design_->getTech()->getLayer(ap->getLayerNum())->getMinWidth() / 2;
    if (fpt.x() < gtl::xl(maxrect) + half_width) {
      end.setX(gtl::xl(maxrect) + half_width);
    } else if (fpt.x() > gtl::xh(maxrect) - half_width) {
      end.setX(gtl::xh(maxrect) - half_width);
    } else {
      end.setX(fpt.x());
    }
    if (fpt.y() < gtl::yl(maxrect) + half_width) {
      end.setY(gtl::yl(maxrect) + half_width);
    } else if (fpt.y() > gtl::yh(maxrect) - half_width) {
      end.setY(gtl::yh(maxrect) - half_width);
    } else {
      end.setY(fpt.y());
    }

    Point e = fpt;
    if (fpt.x() != end.x()) {
      e.setX(end.x());
    } else if (fpt.y() != end.y()) {
      e.setY(end.y());
    }
    if (!(e == fpt)) {
      frPathSeg ps;
      ps.setPoints_safe(fpt, e);
      if (ps.getBeginPoint() == end) {
        ps.setBeginStyle(frEndStyle(frcTruncateEndStyle));
      } else if (ps.getEndPoint() == end) {
        ps.setEndStyle(frEndStyle(frcTruncateEndStyle));
      }
      ap->addPathSeg(ps);
      if (!(e == end)) {
        fpt = e;
        ps.setPoints_safe(fpt, end);
        if (ps.getBeginPoint() == end) {
          ps.setBeginStyle(frEndStyle(frcTruncateEndStyle));
        } else {
          ps.setEndStyle(frEndStyle(frcTruncateEndStyle));
        }
        ap->addPathSeg(ps);
      }
    }
  }
  aps.push_back(std::move(ap));
  apset.insert(std::make_pair(fpt, layer_num));
}

void FlexPA::gen_initializeAccessPoints(
    std::vector<std::unique_ptr<frAccessPoint>>& aps,
    std::set<std::pair<Point, frLayerNum>>& apset,
    const gtl::rectangle_data<frCoord>& rect,
    const frLayerNum layer_num,
    const bool allow_planar,
    const bool allow_via,
    const bool is_layer1_horz,
    const std::map<frCoord, frAccessPointEnum>& x_coords,
    const std::map<frCoord, frAccessPointEnum>& y_coords,
    const frAccessPointEnum lower_type,
    const frAccessPointEnum upper_type)
{
  // build points;
  for (auto& [x_coord, cost_x] : x_coords) {
    for (auto& [y_coord, cost_y] : y_coords) {
      // lower full/half/center
      auto& low_cost = is_layer1_horz ? cost_y : cost_x;
      auto& high_cost = (!is_layer1_horz) ? cost_y : cost_x;
      if (low_cost == lower_type && high_cost == upper_type) {
        gen_createAccessPoint(aps,
                              apset,
                              rect,
                              x_coord,
                              y_coord,
                              layer_num,
                              allow_planar,
                              allow_via,
                              low_cost,
                              high_cost);
      }
    }
  }
}

/**
 * @details This follows the Tao of PAO paper cost structure.
 * Enclosed Boundary APs satisfy via-in-pin requirement.
 * This is the worst access point adressed in the paper
 */

void FlexPA::genAPEnclosedBoundary(std::map<frCoord, frAccessPointEnum>& coords,
                                   const gtl::rectangle_data<frCoord>& rect,
                                   const frLayerNum layer_num,
                                   const bool is_curr_layer_horz)
{
  const auto rect_width = gtl::delta(rect, gtl::HORIZONTAL);
  const auto rect_height = gtl::delta(rect, gtl::VERTICAL);
  const int max_num_via_trial = 2;
  if (layer_num + 1 > getDesign()->getTech()->getTopLayerNum()) {
    return;
  }
  // hardcode first two single vias
  std::vector<frViaDef*> via_defs;
  int cnt = 0;
  for (auto& [tup, via] : layer_num_to_via_defs_[layer_num + 1][1]) {
    via_defs.push_back(via);
    cnt++;
    if (cnt >= max_num_via_trial) {
      break;
    }
  }
  for (auto& via_def : via_defs) {
    frVia via(via_def);
    const Rect box = via.getLayer1BBox();
    const auto via_width = box.dx();
    const auto via_height = box.dy();
    if (via_width > rect_width || via_height > rect_height) {
      continue;
    }
    if (is_curr_layer_horz) {
      auto coord = gtl::yh(rect) - (box.yMax() - 0);
      if (coords.find(coord) == coords.end()) {
        coords.insert(std::make_pair(coord, frAccessPointEnum::EncOpt));
      } else {
        coords[coord] = std::min(coords[coord], frAccessPointEnum::EncOpt);
      }
      coord = gtl::yl(rect) + (0 - box.yMin());
      if (coords.find(coord) == coords.end()) {
        coords.insert(std::make_pair(coord, frAccessPointEnum::EncOpt));
      } else {
        coords[coord] = std::min(coords[coord], frAccessPointEnum::EncOpt);
      }
    } else {
      auto coord = gtl::xh(rect) - (box.xMax() - 0);
      if (coords.find(coord) == coords.end()) {
        coords.insert(std::make_pair(coord, frAccessPointEnum::EncOpt));
      } else {
        coords[coord] = std::min(coords[coord], frAccessPointEnum::EncOpt);
      }
      coord = gtl::xl(rect) + (0 - box.xMin());
      if (coords.find(coord) == coords.end()) {
        coords.insert(std::make_pair(coord, frAccessPointEnum::EncOpt));
      } else {
        coords[coord] = std::min(coords[coord], frAccessPointEnum::EncOpt);
      }
    }
  }
}

bool FlexPA::enclosesOnTrackPlanarAccess(
    const gtl::rectangle_data<frCoord>& rect,
    frLayerNum layer_num)
{
  frCoord low, high;
  frLayer* layer = getDesign()->getTech()->getLayer(layer_num);
  if (layer->isHorizontal()) {
    low = gtl::yl(rect);
    high = gtl::yh(rect);
  } else if (layer->isVertical()) {
    low = gtl::xl(rect);
    high = gtl::xh(rect);
  } else {
    logger_->error(
        DRT,
        1003,
        "enclosesPlanarAccess: layer is neither vertical or horizontal");
  }
  const auto& tracks = track_coords_[layer_num];
  const auto low_track = tracks.lower_bound(low);
  if (low_track == tracks.end()) {
    logger_->error(DRT, 1004, "enclosesPlanarAccess: low track not found");
  }
  if (low_track->first > high) {
    return false;
  }
  auto high_track = tracks.lower_bound(high);
  if (high_track != tracks.end()) {
    if (high_track->first > high) {
      high_track--;
    }
  } else {
    logger_->error(DRT, 1005, "enclosesPlanarAccess: high track not found");
  }
  if (high_track->first - low_track->first > (int) layer->getPitch()) {
    return true;
  }
  if (low_track->first - (int) layer->getWidth() / 2 < low) {
    return false;
  }
  if (high_track->first + (int) layer->getWidth() / 2 > high) {
    return false;
  }
  return true;
}
void FlexPA::genAPsFromRect(std::vector<std::unique_ptr<frAccessPoint>>& aps,
                            std::set<std::pair<Point, frLayerNum>>& apset,
                            const gtl::rectangle_data<frCoord>& rect,
                            const frLayerNum layer_num,
                            const bool allow_planar,
                            const bool allow_via,
                            frAccessPointEnum lower_type,
                            const frAccessPointEnum upper_type,
                            const bool is_macro_cell_pin)
{
  auto layer = getDesign()->getTech()->getLayer(layer_num);
  const auto min_width_layer1 = layer->getMinWidth();
  if (std::min(gtl::delta(rect, gtl::HORIZONTAL),
               gtl::delta(rect, gtl::VERTICAL))
      < min_width_layer1) {
    return;
  }
  frLayerNum second_layer_num = 0;
  if (layer_num + 2 <= getDesign()->getTech()->getTopLayerNum()) {
    second_layer_num = layer_num + 2;
  } else if (layer_num - 2 >= getDesign()->getTech()->getBottomLayerNum()) {
    second_layer_num = layer_num - 2;
  } else {
    logger_->error(DRT, 68, "genAPsFromRect cannot find second_layer_num.");
  }
  const auto min_width_layer2
      = getDesign()->getTech()->getLayer(second_layer_num)->getMinWidth();
  auto& layer1_track_coords = track_coords_[layer_num];
  auto& layer2_track_coords = track_coords_[second_layer_num];
  const bool is_layer1_horz = (layer->getDir() == dbTechLayerDir::HORIZONTAL);

  std::map<frCoord, frAccessPointEnum> x_coords;
  std::map<frCoord, frAccessPointEnum> y_coords;
  int hwidth = layer->getWidth() / 2;
  bool use_center_line = false;
  if (is_macro_cell_pin) {
    auto rect_dir = gtl::guess_orientation(rect);
    if ((rect_dir == gtl::HORIZONTAL && is_layer1_horz)
        || (rect_dir == gtl::VERTICAL && !is_layer1_horz)) {
      auto layer_width = layer->getWidth();
      if ((rect_dir == gtl::HORIZONTAL
           && gtl::delta(rect, gtl::VERTICAL) < 2 * layer_width)
          || (rect_dir == gtl::VERTICAL
              && gtl::delta(rect, gtl::HORIZONTAL) < 2 * layer_width)) {
        use_center_line = true;
      }
    }
  }

  // gen all full/half grid coords
  if (!is_macro_cell_pin || !use_center_line) {
    if (is_layer1_horz) {
      genAPOnTrack(y_coords, layer1_track_coords, gtl::yl(rect), gtl::yh(rect));
      genAPOnTrack(x_coords,
                   layer2_track_coords,
                   gtl::xl(rect) + (is_macro_cell_pin ? hwidth : 0),
                   gtl::xh(rect) - (is_macro_cell_pin ? hwidth : 0));
      if (lower_type >= frAccessPointEnum::Center) {
        genAPCentered(y_coords, layer_num, gtl::yl(rect), gtl::yh(rect));
      }
      if (lower_type >= frAccessPointEnum::EncOpt) {
        genAPEnclosedBoundary(y_coords, rect, layer_num, is_layer1_horz);
      }
      if (upper_type >= frAccessPointEnum::Center) {
        genAPCentered(x_coords,
                      layer_num,
                      gtl::xl(rect) + (is_macro_cell_pin ? hwidth : 0),
                      gtl::xh(rect) - (is_macro_cell_pin ? hwidth : 0));
      }
      if (upper_type >= frAccessPointEnum::EncOpt) {
        genAPEnclosedBoundary(x_coords, rect, layer_num, !is_layer1_horz);
      }
      if (lower_type >= frAccessPointEnum::NearbyGrid) {
        genAPOnTrack(y_coords,
                     layer1_track_coords,
                     gtl::yh(rect),
                     gtl::yh(rect) + min_width_layer1,
                     true);
        genAPOnTrack(y_coords,
                     layer1_track_coords,
                     gtl::yl(rect) - min_width_layer1,
                     gtl::yl(rect),
                     true);
      }
      if (upper_type >= frAccessPointEnum::NearbyGrid) {
        genAPOnTrack(x_coords,
                     layer2_track_coords,
                     gtl::xh(rect),
                     gtl::xh(rect) + min_width_layer2,
                     true);
        genAPOnTrack(x_coords,
                     layer2_track_coords,
                     gtl::xl(rect) - min_width_layer2,
                     gtl::xl(rect),
                     true);
      }
    } else {
      genAPOnTrack(x_coords, layer1_track_coords, gtl::xl(rect), gtl::xh(rect));
      genAPOnTrack(y_coords,
                   layer2_track_coords,
                   gtl::yl(rect) + (is_macro_cell_pin ? hwidth : 0),
                   gtl::yh(rect) - (is_macro_cell_pin ? hwidth : 0));
      if (lower_type >= frAccessPointEnum::Center) {
        genAPCentered(x_coords, layer_num, gtl::xl(rect), gtl::xh(rect));
      }
      if (lower_type >= frAccessPointEnum::EncOpt) {
        genAPEnclosedBoundary(x_coords, rect, layer_num, is_layer1_horz);
      }
      if (upper_type >= frAccessPointEnum::Center) {
        genAPCentered(y_coords,
                      layer_num,
                      gtl::yl(rect) + (is_macro_cell_pin ? hwidth : 0),
                      gtl::yh(rect) - (is_macro_cell_pin ? hwidth : 0));
      }
      if (upper_type >= frAccessPointEnum::EncOpt) {
        genAPEnclosedBoundary(y_coords, rect, layer_num, !is_layer1_horz);
      }
      if (lower_type >= frAccessPointEnum::NearbyGrid) {
        genAPOnTrack(x_coords,
                     layer1_track_coords,
                     gtl::xh(rect),
                     gtl::xh(rect) + min_width_layer1,
                     true);
        genAPOnTrack(x_coords,
                     layer1_track_coords,
                     gtl::xl(rect) - min_width_layer1,
                     gtl::xl(rect),
                     true);
      }
      if (upper_type >= frAccessPointEnum::NearbyGrid) {
        genAPOnTrack(y_coords,
                     layer2_track_coords,
                     gtl::yh(rect),
                     gtl::yh(rect) + min_width_layer2,
                     true);
        genAPOnTrack(y_coords,
                     layer2_track_coords,
                     gtl::yl(rect) - min_width_layer2,
                     gtl::yl(rect),
                     true);
      }
    }
  } else {
    if (is_layer1_horz) {
      lower_type = frAccessPointEnum::OnGrid;
      genAPOnTrack(x_coords, layer2_track_coords, gtl::xl(rect), gtl::xh(rect));
      if (upper_type >= frAccessPointEnum::Center) {
        genAPCentered(x_coords, layer_num, gtl::xl(rect), gtl::xh(rect));
      }
      if (upper_type >= frAccessPointEnum::EncOpt) {
        genAPEnclosedBoundary(x_coords, rect, layer_num, !is_layer1_horz);
      }
      if (upper_type >= frAccessPointEnum::NearbyGrid) {
        genAPOnTrack(x_coords,
                     layer2_track_coords,
                     gtl::xh(rect),
                     gtl::xh(rect) + min_width_layer2,
                     true);
        genAPOnTrack(x_coords,
                     layer2_track_coords,
                     gtl::xl(rect) - min_width_layer2,
                     gtl::xl(rect),
                     true);
      }
      genAPCentered(y_coords, layer_num, gtl::yl(rect), gtl::yh(rect));
      for (auto& [y_coord, cost] : y_coords) {
        y_coords[y_coord] = frAccessPointEnum::OnGrid;
      }
    } else {
      genAPOnTrack(y_coords, layer2_track_coords, gtl::yl(rect), gtl::yh(rect));
      if (upper_type >= frAccessPointEnum::Center) {
        genAPCentered(y_coords, layer_num, gtl::yl(rect), gtl::yh(rect));
      }
      if (upper_type >= frAccessPointEnum::EncOpt) {
        genAPEnclosedBoundary(y_coords, rect, layer_num, !is_layer1_horz);
      }
      if (upper_type >= frAccessPointEnum::NearbyGrid) {
        genAPOnTrack(y_coords,
                     layer2_track_coords,
                     gtl::yh(rect),
                     gtl::yh(rect) + min_width_layer2,
                     true);
        genAPOnTrack(y_coords,
                     layer2_track_coords,
                     gtl::yl(rect) - min_width_layer2,
                     gtl::yl(rect),
                     true);
      }
      genAPCentered(x_coords, layer_num, gtl::xl(rect), gtl::xh(rect));
      for (auto& [x_coord, cost] : x_coords) {
        x_coords[x_coord] = frAccessPointEnum::OnGrid;
      }
    }
  }
  gen_initializeAccessPoints(aps,
                             apset,
                             rect,
                             layer_num,
                             allow_planar,
                             allow_via,
                             is_layer1_horz,
                             x_coords,
                             y_coords,
                             lower_type,
                             upper_type);
}

void FlexPA::genAPsFromLayerShapes(
    std::vector<std::unique_ptr<frAccessPoint>>& aps,
    std::set<std::pair<Point, frLayerNum>>& apset,
    frInstTerm* inst_term,
    const gtl::polygon_90_set_data<frCoord>& layer_shapes,
    const frLayerNum layer_num,
    bool allow_via,
    const frAccessPointEnum lower_type,
    const frAccessPointEnum upper_type)
{
  if (getDesign()->getTech()->getLayer(layer_num)->getType()
      != dbTechLayerType::ROUTING) {
    return;
  }
  bool allow_planar = true;
  bool is_macro_cell_pin = false;
  if (inst_term) {
    dbMasterType masterType
        = inst_term->getInst()->getMaster()->getMasterType();
    if (masterType == dbMasterType::CORE
        || masterType == dbMasterType::CORE_TIEHIGH
        || masterType == dbMasterType::CORE_TIELOW
        || masterType == dbMasterType::CORE_ANTENNACELL) {
      if ((layer_num >= VIAINPIN_BOTTOMLAYERNUM
           && layer_num <= VIAINPIN_TOPLAYERNUM)
          || layer_num <= VIA_ACCESS_LAYERNUM) {
        allow_planar = false;
      }
    } else if (masterType.isBlock() || masterType.isPad()
               || masterType == dbMasterType::RING) {
      is_macro_cell_pin = true;
    }
  } else {
    // IO term is treated as the MacroCellPin as the top block
    is_macro_cell_pin = true;
    allow_planar = true;
    allow_via = false;
  }
  // lower layer is current layer
  // rightway on grid only forbid off track up via access on upper layer
  const auto upper_layer
      = (layer_num + 2 <= getDesign()->getTech()->getTopLayerNum())
            ? getDesign()->getTech()->getLayer(layer_num + 2)
            : nullptr;
  if (!is_macro_cell_pin && upper_layer
      && upper_layer->getLef58RightWayOnGridOnlyConstraint()
      && upper_type != frAccessPointEnum::OnGrid) {
    return;
  }
  std::vector<gtl::rectangle_data<frCoord>> maxrects;
  gtl::get_max_rectangles(maxrects, layer_shapes);
  for (auto& bbox_rect : maxrects) {
    genAPsFromRect(aps,
                   apset,
                   bbox_rect,
                   layer_num,
                   allow_planar,
                   allow_via,
                   lower_type,
                   upper_type,
                   is_macro_cell_pin);
  }
}

// filter off-grid coordinate
// lower on-grid 0, upper on-grid 0 = 0
// lower 1/2     1, upper on-grid 0 = 1
// lower center  2, upper on-grid 0 = 2
// lower center  2, upper center  2 = 4
template <typename T>
void FlexPA::genAPsFromPinShapes(
    std::vector<std::unique_ptr<frAccessPoint>>& aps,
    std::set<std::pair<Point, frLayerNum>>& apset,
    T* pin,
    frInstTerm* inst_term,
    const std::vector<gtl::polygon_90_set_data<frCoord>>& pin_shapes,
    const frAccessPointEnum lower_type,
    const frAccessPointEnum upper_type)
{
  //  only VIA_ACCESS_LAYERNUM layer can have via access
  const bool allow_via = true;
  frLayerNum layer_num = (int) pin_shapes.size() - 1;
  for (auto it = pin_shapes.rbegin(); it != pin_shapes.rend(); it++) {
    if (!it->empty()
        && getDesign()->getTech()->getLayer(layer_num)->getType()
               == dbTechLayerType::ROUTING) {
      genAPsFromLayerShapes(aps,
                            apset,
                            inst_term,
                            *it,
                            layer_num,
                            allow_via,
                            lower_type,
                            upper_type);
    }
    layer_num--;
  }
}

bool FlexPA::check_endPointIsOutside(
    Point& end_point,
    const std::vector<gtl::polygon_90_data<frCoord>>& layer_polys,
    const Point& begin_point,
    const frLayerNum layer_num,
    const frDirEnum dir,
    const bool is_block)
{
  const int step_size_multiplier = 3;
  frCoord x = begin_point.x();
  frCoord y = begin_point.y();
  const frCoord width = getDesign()->getTech()->getLayer(layer_num)->getWidth();
  const frCoord stepSize = step_size_multiplier * width;
  const frCoord pitch = getDesign()->getTech()->getLayer(layer_num)->getPitch();
  gtl::rectangle_data<frCoord> rect;
  if (is_block) {
    gtl::extents(rect, layer_polys[0]);
    if (layer_polys.size() > 1) {
      logger_->warn(DRT, 6000, "Macro pin has more than 1 polygon");
    }
  }
  switch (dir) {
    case (frDirEnum::W):
      if (is_block) {
        x = gtl::xl(rect) - pitch;
      } else {
        x -= stepSize;
      }
      break;
    case (frDirEnum::E):
      if (is_block) {
        x = gtl::xh(rect) + pitch;
      } else {
        x += stepSize;
      }
      break;
    case (frDirEnum::S):
      if (is_block) {
        y = gtl::yl(rect) - pitch;
      } else {
        y -= stepSize;
      }
      break;
    case (frDirEnum::N):
      if (is_block) {
        y = gtl::yh(rect) + pitch;
      } else {
        y += stepSize;
      }
      break;
    default:
      logger_->error(DRT, 70, "Unexpected direction in getPlanarEP.");
  }
  end_point = {x, y};
  const gtl::point_data<frCoord> pt(x, y);
  bool outside = true;
  for (auto& layer_poly : layer_polys) {
    if (gtl::contains(layer_poly, pt)) {
      outside = false;
      break;
    }
  }

  return outside;
}

template <typename T>
void FlexPA::check_addPlanarAccess(
    frAccessPoint* ap,
    const std::vector<gtl::polygon_90_data<frCoord>>& layer_polys,
    frDirEnum dir,
    T* pin,
    frInstTerm* inst_term)
{
  const Point begin_point = ap->getPoint();
  // skip viaonly access
  if (!ap->hasAccess(dir)) {
    return;
  }
  const bool is_block
      = inst_term
        && inst_term->getInst()->getMaster()->getMasterType().isBlock();
  Point end_point;
  const bool is_outside = check_endPointIsOutside(
      end_point, layer_polys, begin_point, ap->getLayerNum(), dir, is_block);
  // skip if two width within shape for standard cell
  if (!is_outside) {
    ap->setAccess(dir, false);
    return;
  }
  // TODO: EDIT HERE Wrongdirection segments
  auto layer = getDesign()->getTech()->getLayer(ap->getLayerNum());
  auto ps = std::make_unique<frPathSeg>();
  auto style = layer->getDefaultSegStyle();
  const bool vert_dir = (dir == frDirEnum::S || dir == frDirEnum::N);
  const bool wrong_dir
      = (layer->getDir() == dbTechLayerDir::HORIZONTAL && vert_dir)
        || (layer->getDir() == dbTechLayerDir::VERTICAL && !vert_dir);
  if (dir == frDirEnum::W || dir == frDirEnum::S) {
    ps->setPoints(end_point, begin_point);
    style.setEndStyle(frcTruncateEndStyle, 0);
  } else {
    ps->setPoints(begin_point, end_point);
    style.setBeginStyle(frcTruncateEndStyle, 0);
  }
  if (wrong_dir) {
    style.setWidth(layer->getWrongDirWidth());
  }
  ps->setLayerNum(ap->getLayerNum());
  ps->setStyle(style);
  if (inst_term && inst_term->hasNet()) {
    ps->addToNet(inst_term->getNet());
  } else {
    ps->addToPin(pin);
  }

  // Runs the DRC Engine to check for any violations
  FlexGCWorker design_rule_checker(getTech(), logger_);
  design_rule_checker.setIgnoreMinArea();
  design_rule_checker.setIgnoreCornerSpacing();
  const auto pitch = layer->getPitch();
  const auto extension = 5 * pitch;
  Rect tmp_box(begin_point, begin_point);
  Rect ext_box;
  tmp_box.bloat(extension, ext_box);
  design_rule_checker.setExtBox(ext_box);
  design_rule_checker.setDrcBox(ext_box);
  if (inst_term) {
    design_rule_checker.addTargetObj(inst_term->getInst());
  } else {
    design_rule_checker.addTargetObj(pin->getTerm());
  }
  design_rule_checker.initPA0(getDesign());
  auto pin_term = pin->getTerm();
  frBlockObject* owner;
  if (inst_term) {
    if (inst_term->hasNet()) {
      owner = inst_term->getNet();
    } else {
      owner = inst_term;
    }
  } else {
    if (pin_term->hasNet()) {
      owner = pin_term->getNet();
    } else {
      owner = pin_term;
    }
  }
  design_rule_checker.addPAObj(ps.get(), owner);
  for (auto& apPs : ap->getPathSegs()) {
    design_rule_checker.addPAObj(&apPs, owner);
  }
  design_rule_checker.initPA1();
  design_rule_checker.main();
  design_rule_checker.end();

  const bool no_drv = design_rule_checker.getMarkers().empty();
  ap->setAccess(dir, no_drv);

  if (graphics_) {
    graphics_->setPlanarAP(ap, ps.get(), design_rule_checker.getMarkers());
  }
}

void FlexPA::getViasFromMetalWidthMap(
    const Point& pt,
    const frLayerNum layer_num,
    const gtl::polygon_90_set_data<frCoord>& polyset,
    std::vector<std::pair<int, frViaDef*>>& via_defs)
{
  const auto tech = getTech();
  if (layer_num == tech->getTopLayerNum()) {
    return;
  }
  const auto cut_layer = tech->getLayer(layer_num + 1)->getDbLayer();
  // If the upper layer has an NDR special handling will be needed
  // here. Assuming normal min-width routing for now.
  const frCoord top_width = tech->getLayer(layer_num + 2)->getMinWidth();
  const auto width_orient
      = tech->isHorizontalLayer(layer_num) ? gtl::VERTICAL : gtl::HORIZONTAL;
  frCoord bottom_width = -1;
  auto viaMap = cut_layer->getTech()->getMetalWidthViaMap();
  for (auto entry : viaMap) {
    if (entry->getCutLayer() != cut_layer) {
      continue;
    }

    if (entry->isPgVia()) {
      continue;
    }

    if (entry->isViaCutClass()) {
      logger_->warn(
          DRT,
          519,
          "Via cut classes in LEF58_METALWIDTHVIAMAP are not supported.");
      continue;
    }

    if (entry->getAboveLayerWidthLow() > top_width
        || entry->getAboveLayerWidthHigh() < top_width) {
      continue;
    }

    if (bottom_width < 0) {  // compute bottom_width once
      std::vector<gtl::rectangle_data<frCoord>> maxrects;
      gtl::get_max_rectangles(maxrects, polyset);
      for (auto& rect : maxrects) {
        if (contains(rect, gtl::point_data<frCoord>(pt.x(), pt.y()))) {
          const frCoord width = delta(rect, width_orient);
          bottom_width = std::max(bottom_width, width);
        }
      }
    }

    if (entry->getBelowLayerWidthLow() > bottom_width
        || entry->getBelowLayerWidthHigh() < bottom_width) {
      continue;
    }

    via_defs.emplace_back(via_defs.size(), tech->getVia(entry->getViaName()));
  }
}

template <typename T>
void FlexPA::check_addViaAccess(
    frAccessPoint* ap,
    const std::vector<gtl::polygon_90_data<frCoord>>& layer_polys,
    const gtl::polygon_90_set_data<frCoord>& polyset,
    const frDirEnum dir,
    T* pin,
    frInstTerm* inst_term,
    bool deep_search)
{
  const Point begin_point = ap->getPoint();
  const auto layer_num = ap->getLayerNum();
  // skip planar only access
  if (!ap->isViaAllowed()) {
    return;
  }

  bool via_in_pin = false;
  const auto lower_type = ap->getType(true);
  const auto upper_type = ap->getType(false);
  if (layer_num >= VIAINPIN_BOTTOMLAYERNUM
      && layer_num <= VIAINPIN_TOPLAYERNUM) {
    via_in_pin = true;
  } else if ((lower_type == frAccessPointEnum::EncOpt
              && upper_type != frAccessPointEnum::NearbyGrid)
             || (upper_type == frAccessPointEnum::EncOpt
                 && lower_type != frAccessPointEnum::NearbyGrid)) {
    via_in_pin = true;
  }

  // check if ap is on the left/right boundary of the cell
  Rect boundary_bbox;
  bool is_side_bound = false;
  if (inst_term) {
    boundary_bbox = inst_term->getInst()->getBoundaryBBox();
    frCoord width = getDesign()->getTech()->getLayer(layer_num)->getWidth();
    if (begin_point.x() <= boundary_bbox.xMin() + 3 * width
        || begin_point.x() >= boundary_bbox.xMax() - 3 * width) {
      is_side_bound = true;
    }
  }
  const int max_num_via_trial = 2;
  // use std:pair to ensure deterministic behavior
  std::vector<std::pair<int, frViaDef*>> via_defs;
  getViasFromMetalWidthMap(begin_point, layer_num, polyset, via_defs);

  if (via_defs.empty()) {  // no via map entry
    // hardcode first two single vias
    for (auto& [tup, via_def] : layer_num_to_via_defs_[layer_num + 1][1]) {
      via_defs.emplace_back(via_defs.size(), via_def);
      if (via_defs.size() >= max_num_via_trial && !deep_search) {
        break;
      }
    }
  }

  std::set<std::tuple<frCoord, int, frViaDef*>> valid_via_defs;
  for (auto& [idx, via_def] : via_defs) {
    auto via = std::make_unique<frVia>(via_def);
    via->setOrigin(begin_point);
    const Rect box = via->getLayer1BBox();
    if (inst_term) {
      if (!boundary_bbox.contains(box)) {
        continue;
      }
      Rect layer2_boundary_box = via->getLayer2BBox();
      if (!boundary_bbox.contains(layer2_boundary_box)) {
        continue;
      }
    }

    frCoord max_ext = 0;
    const gtl::rectangle_data<frCoord> viarect(
        box.xMin(), box.yMin(), box.xMax(), box.yMax());
    using boost::polygon::operators::operator+=;
    using boost::polygon::operators::operator&=;
    gtl::polygon_90_set_data<frCoord> intersection;
    intersection += viarect;
    intersection &= polyset;
    // via ranking criteria: max extension distance beyond pin shape
    std::vector<gtl::rectangle_data<frCoord>> int_rects;
    intersection.get_rectangles(int_rects,
                                gtl::orientation_2d_enum::HORIZONTAL);
    for (const auto& r : int_rects) {
      max_ext = std::max(max_ext, box.xMax() - gtl::xh(r));
      max_ext = std::max(max_ext, gtl::xl(r) - box.xMin());
    }
    if (!is_side_bound) {
      if (int_rects.size() > 1) {
        int_rects.clear();
        intersection.get_rectangles(int_rects,
                                    gtl::orientation_2d_enum::VERTICAL);
      }
      for (const auto& r : int_rects) {
        max_ext = std::max(max_ext, box.yMax() - gtl::yh(r));
        max_ext = std::max(max_ext, gtl::yl(r) - box.yMin());
      }
    }
    if (via_in_pin && max_ext) {
      continue;
    }
    if (checkViaAccess(ap, via.get(), pin, inst_term, layer_polys)) {
      valid_via_defs.insert({max_ext, idx, via_def});
      if (valid_via_defs.size() >= max_num_via_trial) {
        break;
      }
    }
  }
  if (valid_via_defs.empty()) {
    ap->setAccess(dir, false);
  } else {
    ap->setAccess(dir, true);
  }
  for (auto& [ext, idx, via_def] : valid_via_defs) {
    ap->addViaDef(via_def);
  }
}

template <typename T>
bool FlexPA::checkViaAccess(
    frAccessPoint* ap,
    frVia* via,
    T* pin,
    frInstTerm* inst_term,
    const std::vector<gtl::polygon_90_data<frCoord>>& layer_polys)
{
  return checkDirectionalViaAccess(
             ap, via, pin, inst_term, layer_polys, frDirEnum::E)
         || checkDirectionalViaAccess(
             ap, via, pin, inst_term, layer_polys, frDirEnum::W)
         || checkDirectionalViaAccess(
             ap, via, pin, inst_term, layer_polys, frDirEnum::S)
         || checkDirectionalViaAccess(
             ap, via, pin, inst_term, layer_polys, frDirEnum::N);
}

template <typename T>
bool FlexPA::checkDirectionalViaAccess(
    frAccessPoint* ap,
    frVia* via,
    T* pin,
    frInstTerm* inst_term,
    const std::vector<gtl::polygon_90_data<frCoord>>& layer_polys,
    frDirEnum dir)
{
  auto upper_layer = getTech()->getLayer(via->getViaDef()->getLayer2Num());
  const bool vert_dir = (dir == frDirEnum::S || dir == frDirEnum::N);
  const bool wrong_dir = (upper_layer->isHorizontal() && vert_dir)
                         || (upper_layer->isVertical() && !vert_dir);
  auto style = upper_layer->getDefaultSegStyle();

  if (wrong_dir) {
    if (!USENONPREFTRACKS || upper_layer->isUnidirectional()) {
      return false;
    }
    style.setWidth(upper_layer->getWrongDirWidth());
  }

  const Point begin_point = ap->getPoint();
  const bool is_block
      = inst_term
        && inst_term->getInst()->getMaster()->getMasterType().isBlock();
  Point end_point;
  check_endPointIsOutside(end_point,
                          layer_polys,
                          begin_point,
                          via->getViaDef()->getLayer2Num(),
                          dir,
                          is_block);

  if (inst_term && inst_term->hasNet()) {
    via->addToNet(inst_term->getNet());
  } else {
    via->addToPin(pin);
  }
  // PS
  auto ps = std::make_unique<frPathSeg>();
  if (dir == frDirEnum::W || dir == frDirEnum::S) {
    ps->setPoints(end_point, begin_point);
    style.setEndStyle(frcTruncateEndStyle, 0);
  } else {
    ps->setPoints(begin_point, end_point);
    style.setBeginStyle(frcTruncateEndStyle, 0);
  }
  ps->setLayerNum(upper_layer->getLayerNum());
  ps->setStyle(style);
  if (inst_term && inst_term->hasNet()) {
    ps->addToNet(inst_term->getNet());
  } else {
    ps->addToPin(pin);
  }

  // Runs the DRC Engine to check for any violations
  FlexGCWorker design_rule_checker(getTech(), logger_);
  design_rule_checker.setIgnoreMinArea();
  design_rule_checker.setIgnoreLongSideEOL();
  design_rule_checker.setIgnoreCornerSpacing();
  const auto pitch = getTech()->getLayer(ap->getLayerNum())->getPitch();
  const auto extension = 5 * pitch;
  Rect tmp_box(begin_point, begin_point);
  Rect ext_box;
  tmp_box.bloat(extension, ext_box);
  auto pin_term = pin->getTerm();
  auto pin_net = pin_term->getNet();
  design_rule_checker.setExtBox(ext_box);
  design_rule_checker.setDrcBox(ext_box);
  if (inst_term) {
    if (!inst_term->getNet() || !inst_term->getNet()->getNondefaultRule()
        || AUTO_TAPER_NDR_NETS) {
      design_rule_checker.addTargetObj(inst_term->getInst());
    }
  } else {
    if (!pin_net || !pin_net->getNondefaultRule() || AUTO_TAPER_NDR_NETS) {
      design_rule_checker.addTargetObj(pin_term);
    }
  }

  design_rule_checker.initPA0(getDesign());
  frBlockObject* owner;
  if (inst_term) {
    if (inst_term->hasNet()) {
      owner = inst_term->getNet();
    } else {
      owner = inst_term;
    }
  } else {
    if (pin_term->hasNet()) {
      owner = pin_net;
    } else {
      owner = pin_term;
    }
  }
  design_rule_checker.addPAObj(ps.get(), owner);
  design_rule_checker.addPAObj(via, owner);
  for (auto& apPs : ap->getPathSegs()) {
    design_rule_checker.addPAObj(&apPs, owner);
  }
  design_rule_checker.initPA1();
  design_rule_checker.main();
  design_rule_checker.end();

  const bool no_drv = design_rule_checker.getMarkers().empty();

  if (graphics_) {
    graphics_->setViaAP(ap, via, design_rule_checker.getMarkers());
  }
  return no_drv;
}

template <typename T>
void FlexPA::check_addAccess(
    frAccessPoint* ap,
    const gtl::polygon_90_set_data<frCoord>& polyset,
    const std::vector<gtl::polygon_90_data<frCoord>>& polys,
    T* pin,
    frInstTerm* inst_term,
    bool deep_search)
{
  if (!deep_search) {
    check_addPlanarAccess(ap, polys, frDirEnum::W, pin, inst_term);
    check_addPlanarAccess(ap, polys, frDirEnum::E, pin, inst_term);
    check_addPlanarAccess(ap, polys, frDirEnum::S, pin, inst_term);
    check_addPlanarAccess(ap, polys, frDirEnum::N, pin, inst_term);
  }
  check_addViaAccess(
      ap, polys, polyset, frDirEnum::U, pin, inst_term, deep_search);
}

template <typename T>
void FlexPA::check_setAPsAccesses(
    std::vector<std::unique_ptr<frAccessPoint>>& aps,
    const std::vector<gtl::polygon_90_set_data<frCoord>>& pin_shapes,
    T* pin,
    frInstTerm* inst_term,
    const bool& is_std_cell_pin)
{
  std::vector<std::vector<gtl::polygon_90_data<frCoord>>> layer_polys(
      pin_shapes.size());
  for (int i = 0; i < (int) pin_shapes.size(); i++) {
    pin_shapes[i].get_polygons(layer_polys[i]);
  }
  bool has_access = false;
  for (auto& ap : aps) {
    const auto layer_num = ap->getLayerNum();
    check_addAccess(ap.get(),
                    pin_shapes[layer_num],
                    layer_polys[layer_num],
                    pin,
                    inst_term);
    if (is_std_cell_pin) {
      has_access
          |= ((layer_num == VIA_ACCESS_LAYERNUM && ap->hasAccess(frDirEnum::U))
              || (layer_num != VIA_ACCESS_LAYERNUM && ap->hasAccess()));
    } else {
      has_access |= ap->hasAccess();
    }
  }
  if (!has_access) {
    for (auto& ap : aps) {
      const auto layer_num = ap->getLayerNum();
      check_addAccess(ap.get(),
                      pin_shapes[layer_num],
                      layer_polys[layer_num],
                      pin,
                      inst_term,
                      true);
    }
  }
}

template <typename T>
void FlexPA::updatePinStats(
    const std::vector<std::unique_ptr<frAccessPoint>>& tmp_aps,
    T* pin,
    frInstTerm* inst_term)
{
  bool is_std_cell_pin = false;
  bool is_macro_cell_pin = false;
  if (inst_term) {
    // TODO there should be a better way to get this info by getting the master
    // terms from OpenDB
    dbMasterType masterType
        = inst_term->getInst()->getMaster()->getMasterType();
    is_std_cell_pin = masterType == dbMasterType::CORE
                      || masterType == dbMasterType::CORE_TIEHIGH
                      || masterType == dbMasterType::CORE_TIELOW
                      || masterType == dbMasterType::CORE_ANTENNACELL;

    is_macro_cell_pin = masterType.isBlock() || masterType.isPad()
                        || masterType == dbMasterType::RING;
  }
  for (auto& ap : tmp_aps) {
    if (ap->hasAccess(frDirEnum::W) || ap->hasAccess(frDirEnum::E)
        || ap->hasAccess(frDirEnum::S) || ap->hasAccess(frDirEnum::N)) {
      if (is_std_cell_pin) {
#pragma omp atomic
        std_cell_pin_valid_planar_ap_cnt_++;
      }
      if (is_macro_cell_pin) {
#pragma omp atomic
        macro_cell_pin_valid_planar_ap_cnt_++;
      }
    }
    if (ap->hasAccess(frDirEnum::U)) {
      if (is_std_cell_pin) {
#pragma omp atomic
        std_cell_pin_valid_via_ap_cnt_++;
      }
      if (is_macro_cell_pin) {
#pragma omp atomic
        macro_cell_pin_valid_via_ap_cnt_++;
      }
    }
  }
}

template <typename T>
bool FlexPA::initPinAccessCostBounded(
    std::vector<std::unique_ptr<frAccessPoint>>& aps,
    std::set<std::pair<Point, frLayerNum>>& apset,
    std::vector<gtl::polygon_90_set_data<frCoord>>& pin_shapes,
    T* pin,
    frInstTerm* inst_term,
    const frAccessPointEnum lower_type,
    const frAccessPointEnum upper_type)
{
  bool is_std_cell_pin = false;
  bool is_macro_cell_pin = false;
  if (inst_term) {
    // TODO there should be a better way to get this info by getting the master
    // terms from OpenDB
    dbMasterType masterType
        = inst_term->getInst()->getMaster()->getMasterType();
    is_std_cell_pin = masterType == dbMasterType::CORE
                      || masterType == dbMasterType::CORE_TIEHIGH
                      || masterType == dbMasterType::CORE_TIELOW
                      || masterType == dbMasterType::CORE_ANTENNACELL;

    is_macro_cell_pin = masterType.isBlock() || masterType.isPad()
                        || masterType == dbMasterType::RING;
  }
  const bool is_io_pin = (inst_term == nullptr);
  std::vector<std::unique_ptr<frAccessPoint>> tmp_aps;
  genAPsFromPinShapes(
      tmp_aps, apset, pin, inst_term, pin_shapes, lower_type, upper_type);
  check_setAPsAccesses(tmp_aps, pin_shapes, pin, inst_term, is_std_cell_pin);
  if (is_std_cell_pin) {
#pragma omp atomic
    std_cell_pin_gen_ap_cnt_ += tmp_aps.size();
  }
  if (is_macro_cell_pin) {
#pragma omp atomic
    macro_cell_pin_gen_ap_cnt_ += tmp_aps.size();
  }
  if (graphics_) {
    graphics_->setAPs(tmp_aps, lower_type, upper_type);
  }
  for (auto& ap : tmp_aps) {
    // for stdcell, add (i) planar access if layer_num != VIA_ACCESS_LAYERNUM,
    // and (ii) access if exist access for macro, allow pure planar ap
    if (is_std_cell_pin) {
      const auto layer_num = ap->getLayerNum();
      if ((layer_num == VIA_ACCESS_LAYERNUM && ap->hasAccess(frDirEnum::U))
          || (layer_num != VIA_ACCESS_LAYERNUM && ap->hasAccess())) {
        aps.push_back(std::move(ap));
      }
    } else if ((is_macro_cell_pin || is_io_pin) && ap->hasAccess()) {
      aps.push_back(std::move(ap));
    }
  }
  int n_sparse_access_points = (int) aps.size();
  Rect tbx;
  for (int i = 0; i < (int) aps.size();
       i++) {  // not perfect but will do the job
    int r = design_->getTech()->getLayer(aps[i]->getLayerNum())->getWidth() / 2;
    tbx.init(
        aps[i]->x() - r, aps[i]->y() - r, aps[i]->x() + r, aps[i]->y() + r);
    for (int j = i + 1; j < (int) aps.size(); j++) {
      if (aps[i]->getLayerNum() == aps[j]->getLayerNum()
          && tbx.intersects(aps[j]->getPoint())) {
        n_sparse_access_points--;
        break;
      }
    }
  }
  if (is_std_cell_pin
      && n_sparse_access_points >= MINNUMACCESSPOINT_STDCELLPIN) {
    updatePinStats(aps, pin, inst_term);
    // write to pa
    const int pin_access_idx = unique_insts_.getPAIndex(inst_term->getInst());
    for (auto& ap : aps) {
      pin->getPinAccess(pin_access_idx)->addAccessPoint(std::move(ap));
    }
    return true;
  }
  if (is_macro_cell_pin
      && n_sparse_access_points >= MINNUMACCESSPOINT_MACROCELLPIN) {
    updatePinStats(aps, pin, inst_term);
    // write to pa
    const int pin_access_idx = unique_insts_.getPAIndex(inst_term->getInst());
    for (auto& ap : aps) {
      pin->getPinAccess(pin_access_idx)->addAccessPoint(std::move(ap));
    }
    return true;
  }
  if (is_io_pin && (int) aps.size() > 0) {
    // IO term pin always only have one access
    for (auto& ap : aps) {
      pin->getPinAccess(0)->addAccessPoint(std::move(ap));
    }
    return true;
  }
  return false;
}

// first create all access points with costs
template <typename T>
int FlexPA::initPinAccess(T* pin, frInstTerm* inst_term)
{
  // aps are after xform
  // before checkPoints, ap->hasAccess(dir) indicates whether to check drc
  std::vector<std::unique_ptr<frAccessPoint>> aps;
  std::set<std::pair<Point, frLayerNum>> apset;
  bool is_std_cell_pin = false;
  bool is_macro_cell_pin = false;
  if (inst_term) {
    // TODO there should be a better way to get this info by getting the master
    // terms from OpenDB
    dbMasterType masterType
        = inst_term->getInst()->getMaster()->getMasterType();
    is_std_cell_pin = masterType == dbMasterType::CORE
                      || masterType == dbMasterType::CORE_TIEHIGH
                      || masterType == dbMasterType::CORE_TIELOW
                      || masterType == dbMasterType::CORE_ANTENNACELL;

    is_macro_cell_pin = masterType.isBlock() || masterType.isPad()
                        || masterType == dbMasterType::RING;
  }

  if (graphics_) {
    std::set<frInst*, frBlockObjectComp>* inst_class = nullptr;
    if (inst_term) {
      inst_class = unique_insts_.getClass(inst_term->getInst());
    }
    graphics_->startPin(pin, inst_term, inst_class);
  }

<<<<<<< HEAD
  std::vector<gtl::polygon_90_set_data<frCoord>> pin_shapes;
  mergePinShapes(pin_shapes, pin, inst_term);
=======
  std::vector<gtl::polygon_90_set_data<frCoord>> pin_shapes
      = mergePinShapes(pin, inst_term);
>>>>>>> ae97adee

  for (auto upper : {frAccessPointEnum::OnGrid,
                     frAccessPointEnum::HalfGrid,
                     frAccessPointEnum::Center,
                     frAccessPointEnum::EncOpt,
                     frAccessPointEnum::NearbyGrid}) {
    for (auto lower : {frAccessPointEnum::OnGrid,
                       frAccessPointEnum::HalfGrid,
                       frAccessPointEnum::Center,
                       frAccessPointEnum::EncOpt}) {
      if (upper == frAccessPointEnum::NearbyGrid && !aps.empty()) {
        // Only use NearbyGrid as a last resort (at least until
        // nangate45/aes is resolved).
        continue;
      }
      if (initPinAccessCostBounded(
              aps, apset, pin_shapes, pin, inst_term, lower, upper)) {
        return aps.size();
      }
    }
  }

  // inst_term aps are written back here if not early stopped
  // IO term aps are are written back in initPinAccessCostBounded and always
  // early stopped
  updatePinStats(aps, pin, inst_term);
  const int n_aps = aps.size();
  if (n_aps == 0) {
    if (is_std_cell_pin) {
      std_cell_pin_no_ap_cnt_++;
    }
    if (is_macro_cell_pin) {
      macro_cell_pin_no_ap_cnt_++;
    }
  } else {
    // write to pa
    const int pin_access_idx = unique_insts_.getPAIndex(inst_term->getInst());
    for (auto& ap : aps) {
      pin->getPinAccess(pin_access_idx)->addAccessPoint(std::move(ap));
    }
  }
  return n_aps;
}

static inline void serializePatterns(
    const std::vector<std::vector<std::unique_ptr<FlexPinAccessPattern>>>&
        patterns,
    const std::string& file_name)
{
  std::ofstream file(file_name.c_str());
  frOArchive ar(file);
  registerTypes(ar);
  ar << patterns;
  file.close();
}
static inline void serializeInstRows(
    const std::vector<std::vector<frInst*>>& inst_rows,
    const std::string& file_name)
{
  paUpdate update;
  update.setInstRows(inst_rows);
  paUpdate::serialize(update, file_name);
}

void FlexPA::initAllAccessPoints()
{
  ProfileTask profile("PA:point");
  int cnt = 0;

  omp_set_num_threads(MAX_THREADS);
  ThreadException exception;
  const auto& unique = unique_insts_.getUnique();
#pragma omp parallel for schedule(dynamic)
  for (int i = 0; i < (int) unique.size(); i++) {  // NOLINT
    try {
      auto& inst = unique[i];
      // only do for core and block cells
      dbMasterType masterType = inst->getMaster()->getMasterType();
      if (masterType != dbMasterType::CORE
          && masterType != dbMasterType::CORE_TIEHIGH
          && masterType != dbMasterType::CORE_TIELOW
          && masterType != dbMasterType::CORE_ANTENNACELL
          && !masterType.isBlock() && !masterType.isPad()
          && masterType != dbMasterType::RING) {
        continue;
      }
      ProfileTask profile("PA:uniqueInstance");
      for (auto& inst_term : inst->getInstTerms()) {
        // only do for normal and clock terms
        if (isSkipInstTerm(inst_term.get())) {
          continue;
        }
        int n_aps = 0;
        for (auto& pin : inst_term->getTerm()->getPins()) {
          n_aps += initPinAccess(pin.get(), inst_term.get());
        }
        if (!n_aps) {
          logger_->error(DRT,
                         73,
                         "No access point for {}/{}.",
                         inst_term->getInst()->getName(),
                         inst_term->getTerm()->getName());
        }
#pragma omp critical
        {
          cnt++;
          if (VERBOSE > 0) {
            if (cnt < 10000) {
              if (cnt % 1000 == 0) {
                logger_->info(DRT, 76, "  Complete {} pins.", cnt);
              }
            } else {
              if (cnt % 10000 == 0) {
                logger_->info(DRT, 77, "  Complete {} pins.", cnt);
              }
            }
          }
        }
      }
    } catch (...) {
      exception.capture();
    }
  }
  exception.rethrow();

  // PA for IO terms
  if (target_insts_.empty()) {
    omp_set_num_threads(MAX_THREADS);
#pragma omp parallel for schedule(dynamic)
    for (unsigned i = 0;  // NOLINT
         i < getDesign()->getTopBlock()->getTerms().size();
         i++) {
      try {
        auto& term = getDesign()->getTopBlock()->getTerms()[i];
        if (term->getType().isSupply()) {
          continue;
        }
        auto net = term->getNet();
        if (!net || net->isSpecial()) {
          continue;
        }
        int n_aps = 0;
        for (auto& pin : term->getPins()) {
          n_aps += initPinAccess(pin.get(), nullptr);
        }
        if (!n_aps) {
          logger_->error(
              DRT, 74, "No access point for PIN/{}.", term->getName());
        }
      } catch (...) {
        exception.capture();
      }
    }
    exception.rethrow();
  }

  if (VERBOSE > 0) {
    logger_->info(DRT, 78, "  Complete {} pins.", cnt);
  }
}

void FlexPA::prepPatternInstRows(std::vector<std::vector<frInst*>> inst_rows)
{
  ThreadException exception;
  int cnt = 0;
  if (isDistributed()) {
    omp_set_num_threads(cloud_sz_);
    const int batch_size = inst_rows.size() / cloud_sz_;
    paUpdate all_updates;
#pragma omp parallel for schedule(dynamic)
    for (int i = 0; i < cloud_sz_; i++) {
      try {
        std::vector<std::vector<frInst*>>::const_iterator start
            = inst_rows.begin() + (i * batch_size);
        std::vector<std::vector<frInst*>>::const_iterator end
            = (i == cloud_sz_ - 1) ? inst_rows.end() : start + batch_size;
        std::vector<std::vector<frInst*>> batch(start, end);
        std::string path = fmt::format("{}/batch_{}.bin", shared_vol_, i);
        serializeInstRows(batch, path);
        dst::JobMessage msg(dst::JobMessage::PIN_ACCESS,
                            dst::JobMessage::UNICAST),
            result;
        std::unique_ptr<PinAccessJobDescription> uDesc
            = std::make_unique<PinAccessJobDescription>();
        uDesc->setPath(path);
        uDesc->setType(PinAccessJobDescription::INST_ROWS);
        msg.setJobDescription(std::move(uDesc));
        const bool ok
            = dist_->sendJob(msg, remote_host_.c_str(), remote_port_, result);
        if (!ok) {
          logger_->error(utl::DRT, 329, "Error sending INST_ROWS Job to cloud");
        }
        auto desc
            = static_cast<PinAccessJobDescription*>(result.getJobDescription());
        paUpdate update;
        paUpdate::deserialize(design_, update, desc->getPath());
        for (const auto& [term, aps] : update.getGroupResults()) {
          term->setAccessPoints(aps);
        }
#pragma omp critical
        {
          for (const auto& res : update.getGroupResults()) {
            all_updates.addGroupResult(res);
          }
          cnt += batch.size();
          if (VERBOSE > 0) {
            if (cnt < 100000) {
              if (cnt % 10000 == 0) {
                logger_->info(DRT, 110, "  Complete {} groups.", cnt);
              }
            } else {
              if (cnt % 100000 == 0) {
                logger_->info(DRT, 111, "  Complete {} groups.", cnt);
              }
            }
          }
        }
      } catch (...) {
        exception.capture();
      }
    }
    // send updates back to workers
    dst::JobMessage msg(dst::JobMessage::PIN_ACCESS,
                        dst::JobMessage::BROADCAST),
        result;
    const std::string updates_path
        = fmt::format("{}/final_updates.bin", shared_vol_);
    paUpdate::serialize(all_updates, updates_path);
    std::unique_ptr<PinAccessJobDescription> uDesc
        = std::make_unique<PinAccessJobDescription>();
    uDesc->setPath(updates_path);
    uDesc->setType(PinAccessJobDescription::UPDATE_PA);
    msg.setJobDescription(std::move(uDesc));
    const bool ok
        = dist_->sendJob(msg, remote_host_.c_str(), remote_port_, result);
    if (!ok) {
      logger_->error(utl::DRT, 332, "Error sending UPDATE_PA Job to cloud");
    }
  } else {
    omp_set_num_threads(MAX_THREADS);
    // choose access pattern of a row of insts
    int rowIdx = 0;
#pragma omp parallel for schedule(dynamic)
    for (int i = 0; i < (int) inst_rows.size(); i++) {  // NOLINT
      try {
        auto& instRow = inst_rows[i];
        genInstRowPattern(instRow);
#pragma omp critical
        {
          rowIdx++;
          cnt++;
          if (VERBOSE > 0) {
            if (cnt < 100000) {
              if (cnt % 10000 == 0) {
                logger_->info(DRT, 82, "  Complete {} groups.", cnt);
              }
            } else {
              if (cnt % 100000 == 0) {
                logger_->info(DRT, 83, "  Complete {} groups.", cnt);
              }
            }
          }
        }
      } catch (...) {
        exception.capture();
      }
    }
  }
  exception.rethrow();
  if (VERBOSE > 0) {
    logger_->info(DRT, 84, "  Complete {} groups.", cnt);
  }
}

void FlexPA::prepPattern()
{
  ProfileTask profile("PA:pattern");

  const auto& unique = unique_insts_.getUnique();

  // revert access points to origin
  unique_inst_patterns_.resize(unique.size());

  int cnt = 0;

  omp_set_num_threads(MAX_THREADS);
  ThreadException exception;
#pragma omp parallel for schedule(dynamic)
  for (int curr_unique_inst_idx = 0; curr_unique_inst_idx < (int) unique.size();
       curr_unique_inst_idx++) {
    try {
      auto& inst = unique[curr_unique_inst_idx];
      // only do for core and block cells
      // TODO the above comment says "block cells" but that's not what the code
      // does?
      dbMasterType masterType = inst->getMaster()->getMasterType();
      if (masterType != dbMasterType::CORE
          && masterType != dbMasterType::CORE_TIEHIGH
          && masterType != dbMasterType::CORE_TIELOW
          && masterType != dbMasterType::CORE_ANTENNACELL) {
        continue;
      }

      int num_valid_pattern = prepPatternInst(inst, curr_unique_inst_idx, 1.0);

      if (num_valid_pattern == 0) {
        // In FAx1_ASAP7_75t_R (in asap7) the pins are mostly horizontal
        // and sorting in X works poorly.  So we try again sorting in Y.
        num_valid_pattern = prepPatternInst(inst, curr_unique_inst_idx, 0.0);
        if (num_valid_pattern == 0) {
          logger_->warn(
              DRT,
              87,
              "No valid pattern for unique instance {}, master is {}.",
              inst->getName(),
              inst->getMaster()->getName());
        }
      }
#pragma omp critical
      {
        cnt++;
        if (VERBOSE > 0) {
          if (cnt < 1000) {
            if (cnt % 100 == 0) {
              logger_->info(
                  DRT, 79, "  Complete {} unique inst patterns.", cnt);
            }
          } else {
            if (cnt % 1000 == 0) {
              logger_->info(
                  DRT, 80, "  Complete {} unique inst patterns.", cnt);
            }
          }
        }
      }
    } catch (...) {
      exception.capture();
    }
  }
  exception.rethrow();
  if (VERBOSE > 0) {
    logger_->info(DRT, 81, "  Complete {} unique inst patterns.", cnt);
  }
  if (isDistributed()) {
    dst::JobMessage msg(dst::JobMessage::PIN_ACCESS,
                        dst::JobMessage::BROADCAST),
        result;
    std::unique_ptr<PinAccessJobDescription> uDesc
        = std::make_unique<PinAccessJobDescription>();
    std::string patterns_file = fmt::format("{}/patterns.bin", shared_vol_);
    serializePatterns(unique_inst_patterns_, patterns_file);
    uDesc->setPath(patterns_file);
    uDesc->setType(PinAccessJobDescription::UPDATE_PATTERNS);
    msg.setJobDescription(std::move(uDesc));
    const bool ok
        = dist_->sendJob(msg, remote_host_.c_str(), remote_port_, result);
    if (!ok) {
      logger_->error(
          utl::DRT, 330, "Error sending UPDATE_PATTERNS Job to cloud");
    }
  }

  // prep pattern for each row
  std::vector<frInst*> insts;
  std::vector<std::vector<frInst*>> inst_rows;
  std::vector<frInst*> row_insts;

  auto instLocComp = [](frInst* const& a, frInst* const& b) {
    const Point originA = a->getOrigin();
    const Point originB = b->getOrigin();
    if (originA.y() == originB.y()) {
      return (originA.x() < originB.x());
    }
    return (originA.y() < originB.y());
  };

  getInsts(insts);
  std::sort(insts.begin(), insts.end(), instLocComp);

  // gen rows of insts
  int prev_y_coord = INT_MIN;
  int prev_x_end_coord = INT_MIN;
  for (auto inst : insts) {
    Point origin = inst->getOrigin();
    if (origin.y() != prev_y_coord || origin.x() > prev_x_end_coord) {
      if (!row_insts.empty()) {
        inst_rows.push_back(row_insts);
        row_insts.clear();
      }
    }
    row_insts.push_back(inst);
    prev_y_coord = origin.y();
    Rect inst_boundary_box = inst->getBoundaryBBox();
    prev_x_end_coord = inst_boundary_box.xMax();
  }
  if (!row_insts.empty()) {
    inst_rows.push_back(row_insts);
  }
  prepPatternInstRows(std::move(inst_rows));
}

void FlexPA::revertAccessPoints()
{
  const auto& unique = unique_insts_.getUnique();
  for (auto& inst : unique) {
    const dbTransform xform = inst->getTransform();
    const Point offset(xform.getOffset());
    dbTransform revertXform;
    revertXform.setOffset(Point(-offset.getX(), -offset.getY()));
    revertXform.setOrient(dbOrientType::R0);

    const auto pin_access_idx = unique_insts_.getPAIndex(inst);
    for (auto& inst_term : inst->getInstTerms()) {
      // if (isSkipInstTerm(inst_term.get())) {
      //   continue;
      // }

      for (auto& pin : inst_term->getTerm()->getPins()) {
        auto pin_access = pin->getPinAccess(pin_access_idx);
        for (auto& access_point : pin_access->getAccessPoints()) {
          Point unique_AP_point(access_point->getPoint());
          revertXform.apply(unique_AP_point);
          access_point->setPoint(unique_AP_point);
          for (auto& ps : access_point->getPathSegs()) {
            Point begin = ps.getBeginPoint();
            Point end = ps.getEndPoint();
            revertXform.apply(begin);
            revertXform.apply(end);
            if (end < begin) {
              Point tmp = begin;
              begin = end;
              end = tmp;
            }
            ps.setPoints(begin, end);
          }
        }
      }
    }
  }
}

// calculate which pattern to be used for each inst
// the insts must be in the same row and sorted from left to right
void FlexPA::genInstRowPattern(std::vector<frInst*>& insts)
{
  if (insts.empty()) {
    return;
  }

  const int numNode = (insts.size() + 2) * ACCESS_PATTERN_END_ITERATION_NUM;

  std::vector<FlexDPNode> nodes(numNode);

  genInstRowPatternInit(nodes, insts);
  genInstRowPatternPerform(nodes, insts);
  genInstRowPattern_commit(nodes, insts);
}

// init dp node array for valid access patterns
void FlexPA::genInstRowPatternInit(std::vector<FlexDPNode>& nodes,
                                   const std::vector<frInst*>& insts)
{
  // init virtual nodes
  const int start_node_idx
      = getFlatIdx(-1, 0, ACCESS_PATTERN_END_ITERATION_NUM);
  const int end_node_Idx
      = getFlatIdx(insts.size(), 0, ACCESS_PATTERN_END_ITERATION_NUM);
  nodes[start_node_idx].setNodeCost(0);
  nodes[start_node_idx].setPathCost(0);
  nodes[end_node_Idx].setNodeCost(0);

  // init inst nodes
  for (int idx_1 = 0; idx_1 < (int) insts.size(); idx_1++) {
    auto& inst = insts[idx_1];
    const int unique_inst_idx = unique_insts_.getIndex(inst);
    auto& inst_patterns = unique_inst_patterns_[unique_inst_idx];
    for (int idx_2 = 0; idx_2 < (int) inst_patterns.size(); idx_2++) {
      const int node_idx
          = getFlatIdx(idx_1, idx_2, ACCESS_PATTERN_END_ITERATION_NUM);
      auto access_pattern = inst_patterns[idx_2].get();
      nodes[node_idx].setNodeCost(access_pattern->getCost());
    }
  }
}

void FlexPA::genInstRowPatternPerform(std::vector<FlexDPNode>& nodes,
                                      const std::vector<frInst*>& insts)
{
  for (int curr_idx_1 = 0; curr_idx_1 <= (int) insts.size(); curr_idx_1++) {
    for (int curr_idx_2 = 0; curr_idx_2 < ACCESS_PATTERN_END_ITERATION_NUM;
         curr_idx_2++) {
      const auto curr_node_idx = getFlatIdx(
          curr_idx_1, curr_idx_2, ACCESS_PATTERN_END_ITERATION_NUM);
      auto& curr_node = nodes[curr_node_idx];
      if (curr_node.getNodeCost() == std::numeric_limits<int>::max()) {
        continue;
      }
      const int prev_idx_1 = curr_idx_1 - 1;
      for (int prev_idx_2 = 0; prev_idx_2 < ACCESS_PATTERN_END_ITERATION_NUM;
           prev_idx_2++) {
        const int prev_node_idx = getFlatIdx(
            prev_idx_1, prev_idx_2, ACCESS_PATTERN_END_ITERATION_NUM);
        const auto& prev_node = nodes[prev_node_idx];
        if (prev_node.getPathCost() == std::numeric_limits<int>::max()) {
          continue;
        }

        const int edge_cost
            = getEdgeCost(prev_node_idx, curr_node_idx, nodes, insts);
        if (curr_node.getPathCost() == std::numeric_limits<int>::max()
            || curr_node.getPathCost() > prev_node.getPathCost() + edge_cost) {
          curr_node.setPathCost(prev_node.getPathCost() + edge_cost);
          curr_node.setPrevNodeIdx(prev_node_idx);
        }
      }
    }
  }
}

void FlexPA::genInstRowPattern_commit(std::vector<FlexDPNode>& nodes,
                                      const std::vector<frInst*>& insts)
{
  const bool is_debug_mode = false;
  int curr_node_idx
      = getFlatIdx(insts.size(), 0, ACCESS_PATTERN_END_ITERATION_NUM);
  auto curr_node = &(nodes[curr_node_idx]);
  int inst_cnt = insts.size();
  std::vector<int> inst_access_pattern_idx(insts.size(), -1);
  while (curr_node->getPrevNodeIdx() != -1) {
    // non-virtual node
    if (inst_cnt != (int) insts.size()) {
      int curr_idx_1, curr_idx_2;
      getNestedIdx(curr_node_idx,
                   curr_idx_1,
                   curr_idx_2,
                   ACCESS_PATTERN_END_ITERATION_NUM);
      inst_access_pattern_idx[curr_idx_1] = curr_idx_2;

      auto& inst = insts[curr_idx_1];
      int access_point_idx = 0;
      const int unique_inst_idx = unique_insts_.getIndex(inst);
      auto access_pattern
          = unique_inst_patterns_[unique_inst_idx][curr_idx_2].get();
      auto& access_points = access_pattern->getPattern();

      // update inst_term ap
      for (auto& inst_term : inst->getInstTerms()) {
        if (isSkipInstTerm(inst_term.get())) {
          continue;
        }

        int pin_idx = 0;
        // to avoid unused variable warning in GCC
        for (int i = 0; i < (int) (inst_term->getTerm()->getPins().size());
             i++) {
          auto& access_point = access_points[access_point_idx];
          inst_term->setAccessPoint(pin_idx, access_point);
          pin_idx++;
          access_point_idx++;
        }
      }
    }
    curr_node_idx = curr_node->getPrevNodeIdx();
    curr_node = &(nodes[curr_node->getPrevNodeIdx()]);
    inst_cnt--;
  }

  if (inst_cnt != -1) {
    std::string inst_names;
    for (frInst* inst : insts) {
      inst_names += '\n' + inst->getName();
    }
    logger_->error(DRT,
                   85,
                   "Valid access pattern combination not found for {}",
                   inst_names);
  }

  if (is_debug_mode) {
    genInstRowPattern_print(nodes, insts);
  }
}

void FlexPA::genInstRowPattern_print(std::vector<FlexDPNode>& nodes,
                                     const std::vector<frInst*>& insts)
{
  int curr_node_idx
      = getFlatIdx(insts.size(), 0, ACCESS_PATTERN_END_ITERATION_NUM);
  auto curr_node = &(nodes[curr_node_idx]);
  int inst_cnt = insts.size();
  std::vector<int> inst_access_pattern_idx(insts.size(), -1);

  while (curr_node->getPrevNodeIdx() != -1) {
    // non-virtual node
    if (inst_cnt != (int) insts.size()) {
      int curr_idx_1, curr_idx_2;
      getNestedIdx(curr_node_idx,
                   curr_idx_1,
                   curr_idx_2,
                   ACCESS_PATTERN_END_ITERATION_NUM);
      inst_access_pattern_idx[curr_idx_1] = curr_idx_2;

      // print debug information
      auto& inst = insts[curr_idx_1];
      int access_point_idx = 0;
      const int unique_inst_idx = unique_insts_.getIndex(inst);
      auto access_pattern
          = unique_inst_patterns_[unique_inst_idx][curr_idx_2].get();
      auto& access_points = access_pattern->getPattern();

      for (auto& inst_term : inst->getInstTerms()) {
        if (isSkipInstTerm(inst_term.get())) {
          continue;
        }

        // for (auto &pin: inst_term->getTerm()->getPins()) {
        //  to avoid unused variable warning in GCC
        for (int i = 0; i < (int) (inst_term->getTerm()->getPins().size());
             i++) {
          auto& access_point = access_points[access_point_idx];
          if (access_point) {
            const Point& pt(access_point->getPoint());
            if (inst_term->hasNet()) {
              std::cout << " gcclean2via " << inst->getName() << " "
                        << inst_term->getTerm()->getName() << " "
                        << access_point->getViaDef()->getName() << " " << pt.x()
                        << " " << pt.y() << " " << inst->getOrient().getString()
                        << "\n";
              inst_term_valid_via_ap_cnt_++;
            }
          }
          access_point_idx++;
        }
      }
    }
    curr_node_idx = curr_node->getPrevNodeIdx();
    curr_node = &(nodes[curr_node->getPrevNodeIdx()]);
    inst_cnt--;
  }

  std::cout << std::flush;

  if (inst_cnt != -1) {
    logger_->error(DRT, 276, "Valid access pattern combination not found.");
  }
}

int FlexPA::getEdgeCost(const int prev_node_idx,
                        const int curr_node_idx,
                        const std::vector<FlexDPNode>& nodes,
                        const std::vector<frInst*>& insts)
{
  int edge_cost = 0;
  int prev_idx_1, prev_idx_2, curr_idx_1, curr_idx_2;
  getNestedIdx(
      prev_node_idx, prev_idx_1, prev_idx_2, ACCESS_PATTERN_END_ITERATION_NUM);
  getNestedIdx(
      curr_node_idx, curr_idx_1, curr_idx_2, ACCESS_PATTERN_END_ITERATION_NUM);
  if (prev_idx_1 == -1 || curr_idx_1 == (int) insts.size()) {
    return edge_cost;
  }

  // check DRC
  std::vector<std::unique_ptr<frVia>> temp_vias;
  std::vector<std::pair<frConnFig*, frBlockObject*>> objs;
  // push the vias from prev inst access pattern and curr inst access pattern
  const auto prev_inst = insts[prev_idx_1];
  const auto prev_unique_inst_idx = unique_insts_.getIndex(prev_inst);
  const auto curr_inst = insts[curr_idx_1];
  const auto curr_unique_inst_idx = unique_insts_.getIndex(curr_inst);
  const auto prev_pin_access_pattern
      = unique_inst_patterns_[prev_unique_inst_idx][prev_idx_2].get();
  const auto curr_pin_access_pattern
      = unique_inst_patterns_[curr_unique_inst_idx][curr_idx_2].get();
  addAccessPatternObj(
      prev_inst, prev_pin_access_pattern, objs, temp_vias, true);
  addAccessPatternObj(
      curr_inst, curr_pin_access_pattern, objs, temp_vias, false);

  const bool has_vio = !genPatterns_gc({prev_inst, curr_inst}, objs, Edge);
  if (!has_vio) {
    const int prev_node_cost = nodes[prev_node_idx].getNodeCost();
    const int curr_node_cost = nodes[curr_node_idx].getNodeCost();
    edge_cost = (prev_node_cost + curr_node_cost) / 2;
  } else {
    edge_cost = 1000;
  }

  return edge_cost;
}

void FlexPA::addAccessPatternObj(
    frInst* inst,
    FlexPinAccessPattern* access_pattern,
    std::vector<std::pair<frConnFig*, frBlockObject*>>& objs,
    std::vector<std::unique_ptr<frVia>>& vias,
    const bool isPrev)
{
  const dbTransform xform = inst->getUpdatedXform(true);
  int access_point_idx = 0;
  auto& access_points = access_pattern->getPattern();

  for (auto& inst_term : inst->getInstTerms()) {
    if (isSkipInstTerm(inst_term.get())) {
      continue;
    }

    // to avoid unused variable warning in GCC
    for (int i = 0; i < (int) (inst_term->getTerm()->getPins().size()); i++) {
      auto& access_point = access_points[access_point_idx];
      if (!access_point
          || (isPrev && access_point != access_pattern->getBoundaryAP(false))) {
        access_point_idx++;
        continue;
      }
      if ((!isPrev) && access_point != access_pattern->getBoundaryAP(true)) {
        access_point_idx++;
        continue;
      }
      if (access_point->hasAccess(frDirEnum::U)) {
        auto via = std::make_unique<frVia>(access_point->getViaDef());
        Point pt(access_point->getPoint());
        xform.apply(pt);
        via->setOrigin(pt);
        auto rvia = via.get();
        if (inst_term->hasNet()) {
          objs.emplace_back(rvia, inst_term->getNet());
        } else {
          objs.emplace_back(rvia, inst_term.get());
        }
        vias.push_back(std::move(via));
      }
      access_point_idx++;
    }
  }
}

void FlexPA::getInsts(std::vector<frInst*>& insts)
{
  std::set<frInst*> target_frinsts;
  for (auto inst : target_insts_) {
    target_frinsts.insert(design_->getTopBlock()->findInst(inst->getName()));
  }
  for (auto& inst : design_->getTopBlock()->getInsts()) {
    if (!target_insts_.empty()
        && target_frinsts.find(inst.get()) == target_frinsts.end()) {
      continue;
    }
    if (!unique_insts_.hasUnique(inst.get())) {
      continue;
    }
    dbMasterType masterType = inst->getMaster()->getMasterType();
    if (masterType != dbMasterType::CORE
        && masterType != dbMasterType::CORE_TIEHIGH
        && masterType != dbMasterType::CORE_TIELOW
        && masterType != dbMasterType::CORE_ANTENNACELL) {
      continue;
    }
    bool is_skip = true;
    for (auto& inst_term : inst->getInstTerms()) {
      if (!isSkipInstTerm(inst_term.get())) {
        is_skip = false;
        break;
      }
    }
    if (!is_skip) {
      insts.push_back(inst.get());
    }
  }
}

// Skip power pins, pins connected to special nets, and dangling pins
// (since we won't route these).
//
// Checks only this inst_term and not an equivalent ones.  This
// is a helper to isSkipInstTerm and initSkipInstTerm.
bool FlexPA::isSkipInstTermLocal(frInstTerm* in)
{
  auto term = in->getTerm();
  if (term->getType().isSupply()) {
    return true;
  }
  auto in_net = in->getNet();
  if (in_net && !in_net->isSpecial()) {
    return false;
  }
  return true;
}

bool FlexPA::isSkipInstTerm(frInstTerm* in)
{
  auto inst_class = unique_insts_.getClass(in->getInst());
  if (inst_class == nullptr) {
    return isSkipInstTermLocal(in);
  }

  // This should be already computed in initSkipInstTerm()
  return skip_unique_inst_term_.at({inst_class, in->getTerm()});
}

// the input inst must be unique instance
int FlexPA::prepPatternInst(frInst* inst,
                            const int curr_unique_inst_idx,
                            const double x_weight)
{
  std::vector<std::pair<frCoord, std::pair<frMPin*, frInstTerm*>>> pins;
  // TODO: add assert in case input inst is not unique inst
  int pin_access_idx = unique_insts_.getPAIndex(inst);
  for (auto& inst_term : inst->getInstTerms()) {
    if (isSkipInstTerm(inst_term.get())) {
      continue;
    }
    int n_aps = 0;
    for (auto& pin : inst_term->getTerm()->getPins()) {
      // container of access points
      auto pin_access = pin->getPinAccess(pin_access_idx);
      int sum_x_coord = 0;
      int sum_y_coord = 0;
      int cnt = 0;
      // get avg x coord for sort
      for (auto& access_point : pin_access->getAccessPoints()) {
        sum_x_coord += access_point->getPoint().x();
        sum_y_coord += access_point->getPoint().y();
        cnt++;
      }
      n_aps += cnt;
      if (cnt != 0) {
        const double coord
            = (x_weight * sum_x_coord + (1.0 - x_weight) * sum_y_coord) / cnt;
        pins.push_back({(int) std::round(coord), {pin.get(), inst_term.get()}});
      }
    }
    if (n_aps == 0 && !inst_term->getTerm()->getPins().empty()) {
      logger_->error(DRT, 86, "Pin does not have an access point.");
    }
  }
  std::sort(pins.begin(),
            pins.end(),
            [](const std::pair<frCoord, std::pair<frMPin*, frInstTerm*>>& lhs,
               const std::pair<frCoord, std::pair<frMPin*, frInstTerm*>>& rhs) {
              return lhs.first < rhs.first;
            });

  std::vector<std::pair<frMPin*, frInstTerm*>> pin_inst_term_pairs;
  pin_inst_term_pairs.reserve(pins.size());
  for (auto& [x, m] : pins) {
    pin_inst_term_pairs.push_back(m);
  }

  return genPatterns(pin_inst_term_pairs, curr_unique_inst_idx);
}

int FlexPA::genPatterns(
    const std::vector<std::pair<frMPin*, frInstTerm*>>& pins,
    int curr_unique_inst_idx)
{
  if (pins.empty()) {
    return -1;
  }

  int max_access_point_size = 0;
  int pin_access_idx = unique_insts_.getPAIndex(pins[0].second->getInst());
  for (auto& [pin, inst_term] : pins) {
    max_access_point_size
        = std::max(max_access_point_size,
                   pin->getPinAccess(pin_access_idx)->getNumAccessPoints());
  }
  if (max_access_point_size == 0) {
    return 0;
  }
  int numNode = (pins.size() + 2) * max_access_point_size;
  int numEdge = numNode * max_access_point_size;

  std::vector<FlexDPNode> nodes(numNode);
  std::vector<int> vioEdge(numEdge, -1);
  // moved for mt
  std::set<std::vector<int>> inst_access_patterns;
  std::set<std::pair<int, int>> used_access_points;
  std::set<std::pair<int, int>> viol_access_points;

  genPatternsInit(nodes,
                  pins,
                  inst_access_patterns,
                  used_access_points,
                  viol_access_points,
                  max_access_point_size);
  int num_valid_pattern = 0;
  for (int i = 0; i < ACCESS_PATTERN_END_ITERATION_NUM; i++) {
    genPatterns_reset(nodes, pins, max_access_point_size);
    genPatterns_perform(nodes,
                        pins,
                        vioEdge,
                        used_access_points,
                        viol_access_points,
                        curr_unique_inst_idx,
                        max_access_point_size);
    bool is_valid = false;
    if (genPatterns_commit(nodes,
                           pins,
                           is_valid,
                           inst_access_patterns,
                           used_access_points,
                           viol_access_points,
                           curr_unique_inst_idx,
                           max_access_point_size)) {
      if (is_valid) {
        num_valid_pattern++;
      } else {
      }
    } else {
      break;
    }
  }

  // try reverse order if no valid pattern
  if (num_valid_pattern == 0) {
    auto reversed_pins = pins;
    reverse(reversed_pins.begin(), reversed_pins.end());

    std::vector<FlexDPNode> nodes(numNode);
    std::vector<int> vioEdge(numEdge, -1);

    genPatternsInit(nodes,
                    reversed_pins,
                    inst_access_patterns,
                    used_access_points,
                    viol_access_points,
                    max_access_point_size);
    for (int i = 0; i < ACCESS_PATTERN_END_ITERATION_NUM; i++) {
      genPatterns_reset(nodes, reversed_pins, max_access_point_size);
      genPatterns_perform(nodes,
                          reversed_pins,
                          vioEdge,
                          used_access_points,
                          viol_access_points,
                          curr_unique_inst_idx,
                          max_access_point_size);
      bool is_valid = false;
      if (genPatterns_commit(nodes,
                             reversed_pins,
                             is_valid,
                             inst_access_patterns,
                             used_access_points,
                             viol_access_points,
                             curr_unique_inst_idx,
                             max_access_point_size)) {
        if (is_valid) {
          num_valid_pattern++;
        } else {
        }
      } else {
        break;
      }
    }
  }

  return num_valid_pattern;
}

// init dp node array for valid access points
void FlexPA::genPatternsInit(
    std::vector<FlexDPNode>& nodes,
    const std::vector<std::pair<frMPin*, frInstTerm*>>& pins,
    std::set<std::vector<int>>& inst_access_patterns,
    std::set<std::pair<int, int>>& used_access_points,
    std::set<std::pair<int, int>>& viol_access_points,
    int max_access_point_size)
{
  // clear temp storage and flag
  inst_access_patterns.clear();
  used_access_points.clear();
  viol_access_points.clear();

  // init virtual nodes
  int start_node_idx = getFlatIdx(-1, 0, max_access_point_size);
  int end_node_Idx = getFlatIdx(pins.size(), 0, max_access_point_size);
  nodes[start_node_idx].setNodeCost(0);
  nodes[start_node_idx].setPathCost(0);
  nodes[end_node_Idx].setNodeCost(0);
  // init pin nodes
  int pin_idx = 0;
  int apIdx = 0;
  int pin_access_idx = unique_insts_.getPAIndex(pins[0].second->getInst());

  for (auto& [pin, inst_term] : pins) {
    apIdx = 0;
    for (auto& ap : pin->getPinAccess(pin_access_idx)->getAccessPoints()) {
      int node_idx = getFlatIdx(pin_idx, apIdx, max_access_point_size);
      nodes[node_idx].setNodeCost(ap->getCost());
      apIdx++;
    }
    pin_idx++;
  }
}

void FlexPA::genPatterns_reset(
    std::vector<FlexDPNode>& nodes,
    const std::vector<std::pair<frMPin*, frInstTerm*>>& pins,
    int max_access_point_size)
{
  for (auto& node : nodes) {
    node.setPathCost(std::numeric_limits<int>::max());
    node.setPrevNodeIdx(-1);
  }

  int start_node_idx = getFlatIdx(-1, 0, max_access_point_size);
  int end_node_Idx = getFlatIdx(pins.size(), 0, max_access_point_size);
  nodes[start_node_idx].setNodeCost(0);
  nodes[start_node_idx].setPathCost(0);
  nodes[end_node_Idx].setNodeCost(0);
}

bool FlexPA::genPatterns_gc(
    const std::set<frBlockObject*>& target_objs,
    const std::vector<std::pair<frConnFig*, frBlockObject*>>& objs,
    const PatternType pattern_type,
    std::set<frBlockObject*>* owners)
{
  if (objs.empty()) {
    if (VERBOSE > 1) {
      logger_->warn(DRT, 89, "genPattern_gc objs empty.");
    }
    return true;
  }

  FlexGCWorker design_rule_checker(getTech(), logger_);
  design_rule_checker.setIgnoreMinArea();
  design_rule_checker.setIgnoreLongSideEOL();
  design_rule_checker.setIgnoreCornerSpacing();

  frCoord llx = std::numeric_limits<frCoord>::max();
  frCoord lly = std::numeric_limits<frCoord>::max();
  frCoord urx = std::numeric_limits<frCoord>::min();
  frCoord ury = std::numeric_limits<frCoord>::min();
  for (auto& [connFig, owner] : objs) {
    Rect bbox = connFig->getBBox();
    llx = std::min(llx, bbox.xMin());
    lly = std::min(lly, bbox.yMin());
    urx = std::max(urx, bbox.xMax());
    ury = std::max(ury, bbox.yMax());
  }
  const Rect ext_box(llx - 3000, lly - 3000, urx + 3000, ury + 3000);
  design_rule_checker.setExtBox(ext_box);
  design_rule_checker.setDrcBox(ext_box);

  design_rule_checker.setTargetObjs(target_objs);
  if (target_objs.empty()) {
    design_rule_checker.setIgnoreDB();
  }
  design_rule_checker.initPA0(getDesign());
  for (auto& [connFig, owner] : objs) {
    design_rule_checker.addPAObj(connFig, owner);
  }
  design_rule_checker.initPA1();
  design_rule_checker.main();
  design_rule_checker.end();

  const bool no_drv = design_rule_checker.getMarkers().empty();
  if (owners) {
    for (auto& marker : design_rule_checker.getMarkers()) {
      for (auto& src : marker->getSrcs()) {
        owners->insert(src);
      }
    }
  }
  if (graphics_) {
    graphics_->setObjsAndMakers(
        objs, design_rule_checker.getMarkers(), pattern_type);
  }
  return no_drv;
}

void FlexPA::genPatterns_perform(
    std::vector<FlexDPNode>& nodes,
    const std::vector<std::pair<frMPin*, frInstTerm*>>& pins,
    std::vector<int>& vio_edges,
    const std::set<std::pair<int, int>>& used_access_points,
    const std::set<std::pair<int, int>>& viol_access_points,
    const int curr_unique_inst_idx,
    const int max_access_point_size)
{
  for (int curr_idx_1 = 0; curr_idx_1 <= (int) pins.size(); curr_idx_1++) {
    for (int curr_idx_2 = 0; curr_idx_2 < max_access_point_size; curr_idx_2++) {
      auto curr_node_idx
          = getFlatIdx(curr_idx_1, curr_idx_2, max_access_point_size);
      auto& curr_node = nodes[curr_node_idx];
      if (curr_node.getNodeCost() == std::numeric_limits<int>::max()) {
        continue;
      }
      int prev_idx_1 = curr_idx_1 - 1;
      for (int prev_idx_2 = 0; prev_idx_2 < max_access_point_size;
           prev_idx_2++) {
        const int prev_node_idx
            = getFlatIdx(prev_idx_1, prev_idx_2, max_access_point_size);
        auto& prev_node = nodes[prev_node_idx];
        if (prev_node.getPathCost() == std::numeric_limits<int>::max()) {
          continue;
        }

        const int edge_cost = getEdgeCost(prev_node_idx,
                                          curr_node_idx,
                                          nodes,
                                          pins,
                                          vio_edges,
                                          used_access_points,
                                          viol_access_points,
                                          curr_unique_inst_idx,
                                          max_access_point_size);
        if (curr_node.getPathCost() == std::numeric_limits<int>::max()
            || curr_node.getPathCost() > prev_node.getPathCost() + edge_cost) {
          curr_node.setPathCost(prev_node.getPathCost() + edge_cost);
          curr_node.setPrevNodeIdx(prev_node_idx);
        }
      }
    }
  }
}

int FlexPA::getEdgeCost(
    const int prev_node_idx,
    const int curr_node_idx,
    const std::vector<FlexDPNode>& nodes,
    const std::vector<std::pair<frMPin*, frInstTerm*>>& pins,
    std::vector<int>& vio_edges,
    const std::set<std::pair<int, int>>& used_access_points,
    const std::set<std::pair<int, int>>& viol_access_points,
    const int curr_unique_inst_idx,
    const int max_access_point_size)
{
  int edge_cost = 0;
  int prev_idx_1, prev_idx_2, curr_idx_1, curr_idx_2;
  getNestedIdx(prev_node_idx, prev_idx_1, prev_idx_2, max_access_point_size);
  getNestedIdx(curr_node_idx, curr_idx_1, curr_idx_2, max_access_point_size);
  if (prev_idx_1 == -1 || curr_idx_1 == (int) pins.size()) {
    return edge_cost;
  }

  bool has_vio = false;
  // check if the edge has been calculated
  int edge_idx = getFlatEdgeIdx(
      prev_idx_1, prev_idx_2, curr_idx_2, max_access_point_size);
  if (vio_edges[edge_idx] != -1) {
    has_vio = (vio_edges[edge_idx] == 1);
  } else {
    auto curr_unique_inst = unique_insts_.getUnique(curr_unique_inst_idx);
    dbTransform xform = curr_unique_inst->getUpdatedXform(true);
    // check DRC
    std::vector<std::pair<frConnFig*, frBlockObject*>> objs;
    const auto& [pin_1, inst_term_1] = pins[prev_idx_1];
    const auto target_obj = inst_term_1->getInst();
    const int pin_access_idx = unique_insts_.getPAIndex(target_obj);
    const auto pa_1 = pin_1->getPinAccess(pin_access_idx);
    std::unique_ptr<frVia> via_1;
    if (pa_1->getAccessPoint(prev_idx_2)->hasAccess(frDirEnum::U)) {
      via_1 = std::make_unique<frVia>(
          pa_1->getAccessPoint(prev_idx_2)->getViaDef());
      Point pt1(pa_1->getAccessPoint(prev_idx_2)->getPoint());
      xform.apply(pt1);
      via_1->setOrigin(pt1);
      if (inst_term_1->hasNet()) {
        objs.emplace_back(via_1.get(), inst_term_1->getNet());
      } else {
        objs.emplace_back(via_1.get(), inst_term_1);
      }
    }

    const auto& [pin_2, inst_term_2] = pins[curr_idx_1];
    const auto pa_2 = pin_2->getPinAccess(pin_access_idx);
    std::unique_ptr<frVia> via_2;
    if (pa_2->getAccessPoint(curr_idx_2)->hasAccess(frDirEnum::U)) {
      via_2 = std::make_unique<frVia>(
          pa_2->getAccessPoint(curr_idx_2)->getViaDef());
      Point pt2(pa_2->getAccessPoint(curr_idx_2)->getPoint());
      xform.apply(pt2);
      via_2->setOrigin(pt2);
      if (inst_term_2->hasNet()) {
        objs.emplace_back(via_2.get(), inst_term_2->getNet());
      } else {
        objs.emplace_back(via_2.get(), inst_term_2);
      }
    }

    has_vio = !genPatterns_gc({target_obj}, objs, Edge);
    vio_edges[edge_idx] = has_vio;

    // look back for GN14
    if (!has_vio && prev_node_idx != -1) {
      // check one more back
      auto prev_prev_node_idx = nodes[prev_node_idx].getPrevNodeIdx();
      if (prev_prev_node_idx != -1) {
        int prev_prev_idx_1, prev_prev_idx_2;
        getNestedIdx(prev_prev_node_idx,
                     prev_prev_idx_1,
                     prev_prev_idx_2,
                     max_access_point_size);
        if (prev_prev_idx_1 != -1) {
          const auto& [pin_3, inst_term_3] = pins[prev_prev_idx_1];
          auto pa_3 = pin_3->getPinAccess(pin_access_idx);
          std::unique_ptr<frVia> via3;
          if (pa_3->getAccessPoint(prev_prev_idx_2)->hasAccess(frDirEnum::U)) {
            via3 = std::make_unique<frVia>(
                pa_3->getAccessPoint(prev_prev_idx_2)->getViaDef());
            Point pt3(pa_3->getAccessPoint(prev_prev_idx_2)->getPoint());
            xform.apply(pt3);
            via3->setOrigin(pt3);
            if (inst_term_3->hasNet()) {
              objs.emplace_back(via3.get(), inst_term_3->getNet());
            } else {
              objs.emplace_back(via3.get(), inst_term_3);
            }
          }

          has_vio = !genPatterns_gc({target_obj}, objs, Edge);
        }
      }
    }
  }

  if (!has_vio) {
    if ((prev_idx_1 == 0
         && used_access_points.find(std::make_pair(prev_idx_1, prev_idx_2))
                != used_access_points.end())
        || (curr_idx_1 == (int) pins.size() - 1
            && used_access_points.find(std::make_pair(curr_idx_1, curr_idx_2))
                   != used_access_points.end())) {
      edge_cost = 100;
    } else if (viol_access_points.find(std::make_pair(prev_idx_1, prev_idx_2))
                   != viol_access_points.end()
               || viol_access_points.find(
                      std::make_pair(curr_idx_1, curr_idx_2))
                      != viol_access_points.end()) {
      edge_cost = 1000;
    } else if (prev_node_idx >= 0) {
      const int prev_node_cost = nodes[prev_node_idx].getNodeCost();
      const int curr_node_cost = nodes[curr_node_idx].getNodeCost();
      edge_cost = (prev_node_cost + curr_node_cost) / 2;
    }
  } else {
    edge_cost = 1000 /*violation cost*/;
  }

  return edge_cost;
}

bool FlexPA::genPatterns_commit(
    const std::vector<FlexDPNode>& nodes,
    const std::vector<std::pair<frMPin*, frInstTerm*>>& pins,
    bool& is_valid,
    std::set<std::vector<int>>& inst_access_patterns,
    std::set<std::pair<int, int>>& used_access_points,
    std::set<std::pair<int, int>>& viol_access_points,
    const int curr_unique_inst_idx,
    const int max_access_point_size)
{
  bool has_new_pattern = false;
  int curr_node_idx = getFlatIdx(pins.size(), 0, max_access_point_size);
  auto curr_node = &(nodes[curr_node_idx]);
  int pin_cnt = pins.size();
  std::vector<int> access_pattern(pin_cnt, -1);
  while (curr_node->getPrevNodeIdx() != -1) {
    // non-virtual node
    if (pin_cnt != (int) pins.size()) {
      int curr_idx_1, curr_idx_2;
      getNestedIdx(
          curr_node_idx, curr_idx_1, curr_idx_2, max_access_point_size);
      access_pattern[curr_idx_1] = curr_idx_2;
      used_access_points.insert(std::make_pair(curr_idx_1, curr_idx_2));
    }

    curr_node_idx = curr_node->getPrevNodeIdx();
    curr_node = &(nodes[curr_node->getPrevNodeIdx()]);
    pin_cnt--;
  }

  if (pin_cnt != -1) {
    logger_->error(DRT, 90, "Valid access pattern not found.");
  }

  // add to pattern set if unique
  if (inst_access_patterns.find(access_pattern) == inst_access_patterns.end()) {
    inst_access_patterns.insert(access_pattern);
    // create new access pattern and push to uniqueInstances
    auto pin_access_pattern = std::make_unique<FlexPinAccessPattern>();
    std::map<frMPin*, frAccessPoint*> pin_to_access_pattern;
    // check DRC for the whole pattern
    std::vector<std::pair<frConnFig*, frBlockObject*>> objs;
    std::vector<std::unique_ptr<frVia>> temp_vias;
    frInst* target_obj = nullptr;
    for (int idx_1 = 0; idx_1 < (int) pins.size(); idx_1++) {
      auto idx_2 = access_pattern[idx_1];
      auto& [pin, inst_term] = pins[idx_1];
      auto inst = inst_term->getInst();
      target_obj = inst;
      const int pin_access_idx = unique_insts_.getPAIndex(inst);
      const auto pa = pin->getPinAccess(pin_access_idx);
      const auto access_point = pa->getAccessPoint(idx_2);
      pin_to_access_pattern[pin] = access_point;

      // add objs
      std::unique_ptr<frVia> via;
      if (access_point->hasAccess(frDirEnum::U)) {
        via = std::make_unique<frVia>(access_point->getViaDef());
        auto rvia = via.get();
        temp_vias.push_back(std::move(via));

        dbTransform xform = inst->getUpdatedXform(true);
        Point pt(access_point->getPoint());
        xform.apply(pt);
        rvia->setOrigin(pt);
        if (inst_term->hasNet()) {
          objs.emplace_back(rvia, inst_term->getNet());
        } else {
          objs.emplace_back(rvia, inst_term);
        }
      }
    }

    frAccessPoint* leftAP = nullptr;
    frAccessPoint* rightAP = nullptr;
    frCoord leftPt = std::numeric_limits<frCoord>::max();
    frCoord rightPt = std::numeric_limits<frCoord>::min();

    const auto& [pin, inst_term] = pins[0];
    const auto inst = inst_term->getInst();
    for (auto& inst_term : inst->getInstTerms()) {
      if (isSkipInstTerm(inst_term.get())) {
        continue;
      }
      uint64_t n_no_ap_pins = 0;
      for (auto& pin : inst_term->getTerm()->getPins()) {
        if (pin_to_access_pattern.find(pin.get())
            == pin_to_access_pattern.end()) {
          n_no_ap_pins++;
          pin_access_pattern->addAccessPoint(nullptr);
        } else {
          const auto& ap = pin_to_access_pattern[pin.get()];
          const Point tmpPt = ap->getPoint();
          if (tmpPt.x() < leftPt) {
            leftAP = ap;
            leftPt = tmpPt.x();
          }
          if (tmpPt.x() > rightPt) {
            rightAP = ap;
            rightPt = tmpPt.x();
          }
          pin_access_pattern->addAccessPoint(ap);
        }
      }
      if (n_no_ap_pins == inst_term->getTerm()->getPins().size()) {
        logger_->error(DRT, 91, "Pin does not have valid ap.");
      }
    }
    pin_access_pattern->setBoundaryAP(true, leftAP);
    pin_access_pattern->setBoundaryAP(false, rightAP);

    std::set<frBlockObject*> owners;
    if (target_obj != nullptr
        && genPatterns_gc({target_obj}, objs, Commit, &owners)) {
      pin_access_pattern->updateCost();
      unique_inst_patterns_[curr_unique_inst_idx].push_back(
          std::move(pin_access_pattern));
      // genPatterns_print(nodes, pins, max_access_point_size);
      is_valid = true;
    } else {
      for (int idx_1 = 0; idx_1 < (int) pins.size(); idx_1++) {
        auto idx_2 = access_pattern[idx_1];
        auto& [pin, inst_term] = pins[idx_1];
        if (inst_term->hasNet()) {
          if (owners.find(inst_term->getNet()) != owners.end()) {
            viol_access_points.insert(std::make_pair(idx_1, idx_2));  // idx ;
          }
        } else {
          if (owners.find(inst_term) != owners.end()) {
            viol_access_points.insert(std::make_pair(idx_1, idx_2));  // idx ;
          }
        }
      }
    }

    has_new_pattern = true;
  } else {
    has_new_pattern = false;
  }

  return has_new_pattern;
}

void FlexPA::genPatternsPrintDebug(
    std::vector<FlexDPNode>& nodes,
    const std::vector<std::pair<frMPin*, frInstTerm*>>& pins,
    int max_access_point_size)
{
  int curr_node_idx = getFlatIdx(pins.size(), 0, max_access_point_size);
  auto curr_node = &(nodes[curr_node_idx]);
  int pin_cnt = pins.size();

  dbTransform xform;
  auto& [pin, inst_term] = pins[0];
  if (inst_term) {
    frInst* inst = inst_term->getInst();
    xform = inst->getTransform();
    xform.setOrient(dbOrientType::R0);
  }

  std::cout << "failed pattern:";

  double dbu = getDesign()->getTopBlock()->getDBUPerUU();
  while (curr_node->getPrevNodeIdx() != -1) {
    // non-virtual node
    if (pin_cnt != (int) pins.size()) {
      auto& [pin, inst_term] = pins[pin_cnt];
      auto inst = inst_term->getInst();
      std::cout << " " << inst_term->getTerm()->getName();
      const int pin_access_idx = unique_insts_.getPAIndex(inst);
      auto pa = pin->getPinAccess(pin_access_idx);
      int curr_idx_1, curr_idx_2;
      getNestedIdx(
          curr_node_idx, curr_idx_1, curr_idx_2, max_access_point_size);
      Point pt(pa->getAccessPoint(curr_idx_2)->getPoint());
      xform.apply(pt);
      std::cout << " (" << pt.x() / dbu << ", " << pt.y() / dbu << ")";
    }

    curr_node_idx = curr_node->getPrevNodeIdx();
    curr_node = &(nodes[curr_node->getPrevNodeIdx()]);
    pin_cnt--;
  }
  std::cout << std::endl;
  if (pin_cnt != -1) {
    logger_->error(DRT, 277, "Valid access pattern not found.");
  }
}

void FlexPA::genPatterns_print(
    std::vector<FlexDPNode>& nodes,
    const std::vector<std::pair<frMPin*, frInstTerm*>>& pins,
    const int max_access_point_size)
{
  int curr_node_idx = getFlatIdx(pins.size(), 0, max_access_point_size);
  auto curr_node = &(nodes[curr_node_idx]);
  int pin_cnt = pins.size();

  std::cout << "new pattern\n";

  while (curr_node->getPrevNodeIdx() != -1) {
    // non-virtual node
    if (pin_cnt != (int) pins.size()) {
      auto& [pin, inst_term] = pins[pin_cnt];
      auto inst = inst_term->getInst();
      const int pin_access_idx = unique_insts_.getPAIndex(inst);
      auto pa = pin->getPinAccess(pin_access_idx);
      int curr_idx_1, curr_idx_2;
      getNestedIdx(
          curr_node_idx, curr_idx_1, curr_idx_2, max_access_point_size);
      std::unique_ptr<frVia> via = std::make_unique<frVia>(
          pa->getAccessPoint(curr_idx_2)->getViaDef());
      Point pt(pa->getAccessPoint(curr_idx_2)->getPoint());
      std::cout << " gccleanvia " << inst->getMaster()->getName() << " "
                << inst_term->getTerm()->getName() << " "
                << via->getViaDef()->getName() << " " << pt.x() << " " << pt.y()
                << " " << inst->getOrient().getString() << "\n";
    }

    curr_node_idx = curr_node->getPrevNodeIdx();
    curr_node = &(nodes[curr_node->getPrevNodeIdx()]);
    pin_cnt--;
  }
  if (pin_cnt != -1) {
    logger_->error(DRT, 278, "Valid access pattern not found.");
  }
}

// get flat index
// idx_1 is outer index and idx_2 is inner index dpNodes[idx_1][idx_2]
int FlexPA::getFlatIdx(const int idx_1, const int idx_2, const int idx_2_dim)
{
  return ((idx_1 + 1) * idx_2_dim + idx_2);
}

// get idx_1 and idx_2 from flat index
void FlexPA::getNestedIdx(const int flat_idx,
                          int& idx_1,
                          int& idx_2,
                          const int idx_2_dim)
{
  idx_1 = flat_idx / idx_2_dim - 1;
  idx_2 = flat_idx % idx_2_dim;
}

// get flat edge index
int FlexPA::getFlatEdgeIdx(const int prev_idx_1,
                           const int prev_idx_2,
                           const int curr_idx_2,
                           const int idx_2_dim)
{
  return ((prev_idx_1 + 1) * idx_2_dim + prev_idx_2) * idx_2_dim + curr_idx_2;
}

}  // namespace drt<|MERGE_RESOLUTION|>--- conflicted
+++ resolved
@@ -50,16 +50,8 @@
 using utl::ThreadException;
 
 template <typename T>
-<<<<<<< HEAD
-void FlexPA::mergePinShapes(
-    std::vector<gtl::polygon_90_set_data<frCoord>>& pin_shapes,
-    T* pin,
-    frInstTerm* inst_term,
-    const bool is_shrink)
-=======
 std::vector<gtl::polygon_90_set_data<frCoord>>
 FlexPA::mergePinShapes(T* pin, frInstTerm* inst_term, const bool is_shrink)
->>>>>>> ae97adee
 {
   std::vector<gtl::polygon_90_set_data<frCoord>> pin_shapes;
   frInst* inst = nullptr;
@@ -120,10 +112,6 @@
       pin_shapes[layer_num] += poly;
     } else {
       logger_->error(DRT, 67, "FlexPA mergePinShapes unsupported shape.");
-<<<<<<< HEAD
-      exit(1);
-=======
->>>>>>> ae97adee
     }
   }
   return pin_shapes;
@@ -1483,13 +1471,8 @@
     graphics_->startPin(pin, inst_term, inst_class);
   }
 
-<<<<<<< HEAD
-  std::vector<gtl::polygon_90_set_data<frCoord>> pin_shapes;
-  mergePinShapes(pin_shapes, pin, inst_term);
-=======
   std::vector<gtl::polygon_90_set_data<frCoord>> pin_shapes
       = mergePinShapes(pin, inst_term);
->>>>>>> ae97adee
 
   for (auto upper : {frAccessPointEnum::OnGrid,
                      frAccessPointEnum::HalfGrid,
