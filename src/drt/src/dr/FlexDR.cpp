/* Authors: Lutong Wang and Bangqi Xu */
/*
 * Copyright (c) 2019, The Regents of the University of California
 * All rights reserved.
 *
 * Redistribution and use in source and binary forms, with or without
 * modification, are permitted provided that the following conditions are met:
 *     * Redistributions of source code must retain the above copyright
 *       notice, this list of conditions and the following disclaimer.
 *     * Redistributions in binary form must reproduce the above copyright
 *       notice, this list of conditions and the following disclaimer in the
 *       documentation and/or other materials provided with the distribution.
 *     * Neither the name of the University nor the
 *       names of its contributors may be used to endorse or promote products
 *       derived from this software without specific prior written permission.
 *
 * THIS SOFTWARE IS PROVIDED BY THE COPYRIGHT HOLDERS AND CONTRIBUTORS "AS IS"
 * AND ANY EXPRESS OR IMPLIED WARRANTIES, INCLUDING, BUT NOT LIMITED TO, THE
 * IMPLIED WARRANTIES OF MERCHANTABILITY AND FITNESS FOR A PARTICULAR PURPOSE
 * ARE DISCLAIMED. IN NO EVENT SHALL THE REGENTS BE LIABLE FOR ANY DIRECT,
 * INDIRECT, INCIDENTAL, SPECIAL, EXEMPLARY, OR CONSEQUENTIAL DAMAGES
 * (INCLUDING, BUT NOT LIMITED TO, PROCUREMENT OF SUBSTITUTE GOODS OR SERVICES;
 * LOSS OF USE, DATA, OR PROFITS; OR BUSINESS INTERRUPTION) HOWEVER CAUSED AND
 * ON ANY THEORY OF LIABILITY, WHETHER IN CONTRACT, STRICT LIABILITY, OR TORT
 * (INCLUDING NEGLIGENCE OR OTHERWISE) ARISING IN ANY WAY OUT OF THE USE OF THIS
 * SOFTWARE, EVEN IF ADVISED OF THE POSSIBILITY OF SUCH DAMAGE.
 */

#include "dr/FlexDR.h"

#include <dst/JobMessage.h>
#include <omp.h>
#include <stdio.h>

#include <boost/archive/text_iarchive.hpp>
#include <boost/archive/text_oarchive.hpp>
#include <boost/io/ios_state.hpp>
#include <chrono>
#include <fstream>
#include <iomanip>
#include <numeric>
#include <sstream>

#include "db/infra/frTime.h"
#include "distributed/RoutingJobDescription.h"
#include "distributed/frArchive.h"
#include "dr/FlexDR_conn.h"
#include "dr/FlexDR_graphics.h"
#include "dst/Distributed.h"
#include "frProfileTask.h"
#include "gc/FlexGC.h"
#include "serialization.h"
#include "dst/BalancerJobDescription.h"
#include "utl/exception.h"

using namespace std;
using namespace fr;

using utl::ThreadException;

BOOST_CLASS_EXPORT(RoutingJobDescription)
BOOST_CLASS_EXPORT(dst::BalancerJobDescription)


enum class SerializationType
{
  READ,
  WRITE
};

static void serialize_worker(FlexDRWorker* worker,
                             std::string& workerStr)
{
  std::stringstream stream(std::ios_base::binary | std::ios_base::in | std::ios_base::out);
  frOArchive ar(stream);
  ar.setDeepSerialize(false);
  register_types(ar);
  ar << *worker;
  workerStr = stream.str();
}

static void deserialize_worker(FlexDRWorker* worker,
                               frDesign* design,
                               const std::string& workerStr)
{
  std::stringstream stream(workerStr, std::ios_base::binary | std::ios_base::in | std::ios_base::out);
  frIArchive ar(stream);
  ar.setDeepSerialize(false);
  ar.setDesign(design);
  register_types(ar);
  ar >> *worker;
}

static bool serialize_design(SerializationType type,
                             frDesign* design,
                             const std::string& name)
{
  if (type == SerializationType::READ) {
    std::ifstream file(name);
    if (!file.good())
      return false;
    frIArchive ar(file);
    ar.setDeepSerialize(true);
    register_types(ar);
    ar >> *design;
    file.close();
  } else {
    ProfileTask t1("DIST: SERIALIZE_DESIGN");
    ProfileTask t1_version(std::string("DIST: SERIALIZE" + name).c_str());
    std::stringstream stream(std::ios_base::binary | std::ios_base::in | std::ios_base::out);
    frOArchive ar(stream);
    ar.setDeepSerialize(true);
    register_types(ar);
    ar << *design;
    t1.done();
    t1_version.done();
    ProfileTask t2("DIST: WRITE_DESIGN");
    ProfileTask t2_version(std::string("DIST: WRITE" + name).c_str());
    std::ofstream file(name);
    if (!file.good())
      return false;
    file << stream.rdbuf();
    file.close();
  }
  return true;
}

static bool serializeDesignUpdates(frDesign* design,
                                  const std::string& name)
{
  ProfileTask task("DIST: SERIALIZE_UPDATES");
  std::stringstream stream(std::ios_base::binary | std::ios_base::in | std::ios_base::out);
  frOArchive ar(stream);
  ar.setDeepSerialize(false);
  register_types(ar);
  auto updates = design->getUpdates();
  ar << updates;
  task.done();
  ProfileTask task2("DIST: WRITE_UPDATES");
  std::ofstream file(name);
  if (!file.good())
    return false;
  file << stream.rdbuf();
  file.close();
  return true;
}

static bool writeGlobals(const std::string& name)
{
  std::ofstream file(name);
  if (!file.good())
    return false;
  frOArchive ar(file);
  register_types(ar);
  serialize_globals(ar);
  file.close();
  return true;
}

<<<<<<< HEAD
FlexDR::FlexDR(triton_route::TritonRoute* router, frDesign* designIn, Logger* loggerIn, odb::dbDatabase* dbIn)
    : router_(router), design_(designIn), logger_(loggerIn), db_(dbIn), dist_on_(false)
=======
FlexDR::FlexDR(frDesign* designIn, Logger* loggerIn, odb::dbDatabase* dbIn)
    : design_(designIn), logger_(loggerIn), db_(dbIn), dist_on_(false), 
        increaseClipsize_(false), clipSizeInc_(0)
>>>>>>> ed3d1721
{
}

FlexDR::~FlexDR()
{
}

void FlexDR::setDebug(frDebugSettings* settings)
{
  bool on = settings->debugDR;
  graphics_
      = on && FlexDRGraphics::guiActive()
            ? std::make_unique<FlexDRGraphics>(settings, design_, db_, logger_)
            : nullptr;
}

// Used when reloaded a serialized worker.  init() will already have
// been run. We don't support end() in this case as it is intended for
// debugging route_queue().  The gc worker will have beeen reloaded
// from the serialization.
std::string FlexDRWorker::reloadedMain()
{
  init(design_);
  route_queue();
  setGCWorker(nullptr);
  cleanup();
  // std::string name = fmt::format("{}iter{}_x{}_y{}.worker.out",
  //                                dist_dir_,
  //                                getDRIter(),
  //                                getGCellBox().xMin(),
  //                                getGCellBox().yMin());
  std::string workerStr;
  serialize_worker(this, workerStr);
  return workerStr;
  // reply with file path
}

int FlexDRWorker::main(frDesign* design)
{
  ProfileTask profile("DRW:main");
  using namespace std::chrono;
  high_resolution_clock::time_point t0 = high_resolution_clock::now();
  auto micronPerDBU = 1.0 / getTech()->getDBUPerUU();
  if (VERBOSE > 1) {
    logger_->report("start DR worker (BOX) ( {} {} ) ( {} {} )",
                    routeBox_.xMin() * micronPerDBU,
                    routeBox_.yMin() * micronPerDBU,
                    routeBox_.xMax() * micronPerDBU,
                    routeBox_.yMax() * micronPerDBU);
  }
  initMarkers(design);
  if (getDRIter() && getInitNumMarkers() == 0 && !needRecheck_) {
    skipRouting_ = true;
  }
  if (!skipRouting_) {
    getWorkerRegionQuery().dummyUpdate();
    init(design);
  }
  high_resolution_clock::time_point t1 = high_resolution_clock::now();
  if (!skipRouting_) {
    route_queue();
  }
  high_resolution_clock::time_point t2 = high_resolution_clock::now();
  const int num_markers = getNumMarkers();
  cleanup();
  high_resolution_clock::time_point t3 = high_resolution_clock::now();

  duration<double> time_span0 = duration_cast<duration<double>>(t1 - t0);
  duration<double> time_span1 = duration_cast<duration<double>>(t2 - t1);
  duration<double> time_span2 = duration_cast<duration<double>>(t3 - t2);

  if (VERBOSE > 1) {
    stringstream ss;
    ss << "time (INIT/ROUTE/POST) " << time_span0.count() << " "
       << time_span1.count() << " " << time_span2.count() << " " << endl;
    cout << ss.str() << flush;
  }

  debugPrint(logger_, DRT, "autotuner", 1,
             "worker ({:.3f} {:.3f}) ({:.3f} {:.3f}) time {} prev_#DRVs {} curr_#DRVs {}",
             routeBox_.xMin() * micronPerDBU,
             routeBox_.yMin() * micronPerDBU,
             routeBox_.xMax() * micronPerDBU,
             routeBox_.yMax() * micronPerDBU,
             duration_cast<duration<double>>(t3 - t0).count(),
             getInitNumMarkers(), num_markers);

  return 0;
}

void FlexDRWorker::distributedMain(frDesign* design)
{
  ProfileTask profile("DR:main");
  if (VERBOSE > 1) {
    logger_->report("start DR worker (BOX) ( {} {} ) ( {} {} )",
                    routeBox_.xMin() * 1.0 / getTech()->getDBUPerUU(),
                    routeBox_.yMin() * 1.0 / getTech()->getDBUPerUU(),
                    routeBox_.xMax() * 1.0 / getTech()->getDBUPerUU(),
                    routeBox_.yMax() * 1.0 / getTech()->getDBUPerUU());
  }
  initMarkers(design);
  if (getDRIter() && getInitNumMarkers() == 0 && !needRecheck_) {
    skipRouting_ = true;
    return;
  }
}

void FlexDR::initFromTA()
{
  // initialize lists
  for (auto& net : getDesign()->getTopBlock()->getNets()) {
    for (auto& guide : net->getGuides()) {
      for (auto& connFig : guide->getRoutes()) {
        if (connFig->typeId() == frcPathSeg) {
          unique_ptr<frShape> ps = make_unique<frPathSeg>(
              *(static_cast<frPathSeg*>(connFig.get())));
          Point bp, ep;
          static_cast<frPathSeg*>(ps.get())->getPoints(bp, ep);
          if (ep.x() - bp.x() + ep.y() - bp.y() == 1) {
            ;  // skip TA dummy segment
          } else {
            net->addShape(std::move(ps));
          }
        } else {
          cout << "Error: initFromTA unsupported shape" << endl;
        }
      }
    }
  }
}

void FlexDR::initGCell2BoundaryPin()
{
  // initiailize size
  Rect dieBox;
  getDesign()->getTopBlock()->getDieBox(dieBox);
  auto gCellPatterns = getDesign()->getTopBlock()->getGCellPatterns();
  auto& xgp = gCellPatterns.at(0);
  auto& ygp = gCellPatterns.at(1);
  auto tmpVec
      = vector<map<frNet*, set<pair<Point, frLayerNum>>, frBlockObjectComp>>(
          (int) ygp.getCount());
  gcell2BoundaryPin_ = vector<
      vector<map<frNet*, set<pair<Point, frLayerNum>>, frBlockObjectComp>>>(
      (int) xgp.getCount(), tmpVec);
  for (auto& net : getDesign()->getTopBlock()->getNets()) {
    auto netPtr = net.get();
    for (auto& guide : net->getGuides()) {
      for (auto& connFig : guide->getRoutes()) {
        if (connFig->typeId() == frcPathSeg) {
          auto ps = static_cast<frPathSeg*>(connFig.get());
          frLayerNum layerNum;
          Point bp, ep;
          ps->getPoints(bp, ep);
          layerNum = ps->getLayerNum();
          // skip TA dummy segment
          if (ep.x() - bp.x() + ep.y() - bp.y() == 1
              || ep.x() - bp.x() + ep.y() - bp.y() == 0) {
            continue;
          }
          Point idx1, idx2;
          getDesign()->getTopBlock()->getGCellIdx(bp, idx1);
          getDesign()->getTopBlock()->getGCellIdx(ep, idx2);
          // update gcell2BoundaryPin
          // horizontal
          if (bp.y() == ep.y()) {
            int x1 = idx1.x();
            int x2 = idx2.x();
            int y = idx1.y();
            for (auto x = x1; x <= x2; ++x) {
              Rect gcellBox;
              getDesign()->getTopBlock()->getGCellBox(Point(x, y), gcellBox);
              frCoord leftBound = gcellBox.xMin();
              frCoord rightBound = gcellBox.xMax();
              bool hasLeftBound = true;
              bool hasRightBound = true;
              if (bp.x() < leftBound) {
                hasLeftBound = true;
              } else {
                hasLeftBound = false;
              }
              if (ep.x() >= rightBound) {
                hasRightBound = true;
              } else {
                hasRightBound = false;
              }
              if (hasLeftBound) {
                Point boundaryPt(leftBound, bp.y());
                gcell2BoundaryPin_[x][y][netPtr].insert(
                    make_pair(boundaryPt, layerNum));
              }
              if (hasRightBound) {
                Point boundaryPt(rightBound, ep.y());
                gcell2BoundaryPin_[x][y][netPtr].insert(
                    make_pair(boundaryPt, layerNum));
              }
            }
          } else if (bp.x() == ep.x()) {
            int x = idx1.x();
            int y1 = idx1.y();
            int y2 = idx2.y();
            for (auto y = y1; y <= y2; ++y) {
              Rect gcellBox;
              getDesign()->getTopBlock()->getGCellBox(Point(x, y), gcellBox);
              frCoord bottomBound = gcellBox.yMin();
              frCoord topBound = gcellBox.yMax();
              bool hasBottomBound = true;
              bool hasTopBound = true;
              if (bp.y() < bottomBound) {
                hasBottomBound = true;
              } else {
                hasBottomBound = false;
              }
              if (ep.y() >= topBound) {
                hasTopBound = true;
              } else {
                hasTopBound = false;
              }
              if (hasBottomBound) {
                Point boundaryPt(bp.x(), bottomBound);
                gcell2BoundaryPin_[x][y][netPtr].insert(
                    make_pair(boundaryPt, layerNum));
              }
              if (hasTopBound) {
                Point boundaryPt(ep.x(), topBound);
                gcell2BoundaryPin_[x][y][netPtr].insert(
                    make_pair(boundaryPt, layerNum));
              }
            }
          } else {
            cout << "Error: non-orthogonal pathseg in initGCell2BoundryPin\n";
          }
        }
      }
    }
  }
}

frCoord FlexDR::init_via2viaMinLen_minimumcut1(frLayerNum lNum,
                                               frViaDef* viaDef1,
                                               frViaDef* viaDef2)
{
  if (!(viaDef1 && viaDef2)) {
    return 0;
  }

  frCoord sol = 0;

  // check min len in lNum assuming pre dir routing
  bool isH
      = (getTech()->getLayer(lNum)->getDir() == dbTechLayerDir::HORIZONTAL);

  bool isVia1Above = false;
  frVia via1(viaDef1);
  Rect viaBox1, cutBox1;
  if (viaDef1->getLayer1Num() == lNum) {
    via1.getLayer1BBox(viaBox1);
    isVia1Above = true;
  } else {
    via1.getLayer2BBox(viaBox1);
    isVia1Above = false;
  }
  via1.getCutBBox(cutBox1);
  int width1 = viaBox1.minDXDY();
  int length1 = viaBox1.maxDXDY();

  bool isVia2Above = false;
  frVia via2(viaDef2);
  Rect viaBox2, cutBox2;
  if (viaDef2->getLayer1Num() == lNum) {
    via2.getLayer1BBox(viaBox2);
    isVia2Above = true;
  } else {
    via2.getLayer2BBox(viaBox2);
    isVia2Above = false;
  }
  via2.getCutBBox(cutBox2);
  int width2 = viaBox2.minDXDY();
  int length2 = viaBox2.maxDXDY();

  for (auto& con : getTech()->getLayer(lNum)->getMinimumcutConstraints()) {
    if ((!con->hasLength() || (con->hasLength() && length1 > con->getLength()))
        && width1 > con->getWidth()) {
      bool checkVia2 = false;
      if (!con->hasConnection()) {
        checkVia2 = true;
      } else {
        if (con->getConnection() == frMinimumcutConnectionEnum::FROMABOVE
            && isVia2Above) {
          checkVia2 = true;
        } else if (con->getConnection() == frMinimumcutConnectionEnum::FROMBELOW
                   && !isVia2Above) {
          checkVia2 = true;
        }
      }
      if (!checkVia2) {
        continue;
      }
      if (isH) {
        sol = max(sol,
                  (con->hasLength() ? con->getDistance() : 0)
                      + max(cutBox2.xMax() - 0 + 0 - viaBox1.xMin(),
                            viaBox1.xMax() - 0 + 0 - cutBox2.xMin()));
      } else {
        sol = max(sol,
                  (con->hasLength() ? con->getDistance() : 0)
                      + max(cutBox2.yMax() - 0 + 0 - viaBox1.yMin(),
                            viaBox1.yMax() - 0 + 0 - cutBox2.yMin()));
      }
    }
    // check via1cut to via2metal
    if ((!con->hasLength() || (con->hasLength() && length2 > con->getLength()))
        && width2 > con->getWidth()) {
      bool checkVia1 = false;
      if (!con->hasConnection()) {
        checkVia1 = true;
      } else {
        if (con->getConnection() == frMinimumcutConnectionEnum::FROMABOVE
            && isVia1Above) {
          checkVia1 = true;
        } else if (con->getConnection() == frMinimumcutConnectionEnum::FROMBELOW
                   && !isVia1Above) {
          checkVia1 = true;
        }
      }
      if (!checkVia1) {
        continue;
      }
      if (isH) {
        sol = max(sol,
                  (con->hasLength() ? con->getDistance() : 0)
                      + max(cutBox1.xMax() - 0 + 0 - viaBox2.xMin(),
                            viaBox2.xMax() - 0 + 0 - cutBox1.xMin()));
      } else {
        sol = max(sol,
                  (con->hasLength() ? con->getDistance() : 0)
                      + max(cutBox1.yMax() - 0 + 0 - viaBox2.yMin(),
                            viaBox2.yMax() - 0 + 0 - cutBox1.yMin()));
      }
    }
  }

  return sol;
}

bool FlexDR::init_via2viaMinLen_minimumcut2(frLayerNum lNum,
                                            frViaDef* viaDef1,
                                            frViaDef* viaDef2)
{
  if (!(viaDef1 && viaDef2)) {
    return true;
  }
  // skip if same-layer via
  if (viaDef1 == viaDef2) {
    return true;
  }

  bool sol = true;

  bool isVia1Above = false;
  frVia via1(viaDef1);
  Rect viaBox1, cutBox1;
  if (viaDef1->getLayer1Num() == lNum) {
    via1.getLayer1BBox(viaBox1);
    isVia1Above = true;
  } else {
    via1.getLayer2BBox(viaBox1);
    isVia1Above = false;
  }
  via1.getCutBBox(cutBox1);
  int width1 = viaBox1.minDXDY();

  bool isVia2Above = false;
  frVia via2(viaDef2);
  Rect viaBox2, cutBox2;
  if (viaDef2->getLayer1Num() == lNum) {
    via2.getLayer1BBox(viaBox2);
    isVia2Above = true;
  } else {
    via2.getLayer2BBox(viaBox2);
    isVia2Above = false;
  }
  via2.getCutBBox(cutBox2);
  int width2 = viaBox2.minDXDY();

  for (auto& con : getTech()->getLayer(lNum)->getMinimumcutConstraints()) {
    if (con->hasLength()) {
      continue;
    }
    // check via2cut to via1metal
    if (width1 > con->getWidth()) {
      bool checkVia2 = false;
      if (!con->hasConnection()) {
        checkVia2 = true;
      } else {
        // has length rule
        if (con->getConnection() == frMinimumcutConnectionEnum::FROMABOVE
            && isVia2Above) {
          checkVia2 = true;
        } else if (con->getConnection() == frMinimumcutConnectionEnum::FROMBELOW
                   && !isVia2Above) {
          checkVia2 = true;
        }
      }
      if (!checkVia2) {
        continue;
      }
      sol = false;
      break;
    }
    // check via1cut to via2metal
    if (width2 > con->getWidth()) {
      bool checkVia1 = false;
      if (!con->hasConnection()) {
        checkVia1 = true;
      } else {
        if (con->getConnection() == frMinimumcutConnectionEnum::FROMABOVE
            && isVia1Above) {
          checkVia1 = true;
        } else if (con->getConnection() == frMinimumcutConnectionEnum::FROMBELOW
                   && !isVia1Above) {
          checkVia1 = true;
        }
      }
      if (!checkVia1) {
        continue;
      }
      sol = false;
      break;
    }
  }
  return sol;
}

frCoord FlexDR::init_via2viaMinLen_minSpc(frLayerNum lNum,
                                          frViaDef* viaDef1,
                                          frViaDef* viaDef2)
{
  if (!(viaDef1 && viaDef2)) {
    // cout <<"hehehehehe" <<endl;
    return 0;
  }

  frCoord sol = 0;

  // check min len in lNum assuming pre dir routing
  bool isH
      = (getTech()->getLayer(lNum)->getDir() == dbTechLayerDir::HORIZONTAL);
  frCoord defaultWidth = getTech()->getLayer(lNum)->getWidth();

  frVia via1(viaDef1);
  Rect viaBox1;
  if (viaDef1->getLayer1Num() == lNum) {
    via1.getLayer1BBox(viaBox1);
  } else {
    via1.getLayer2BBox(viaBox1);
  }
  auto width1 = viaBox1.minDXDY();
  bool isVia1Fat = isH ? (viaBox1.yMax() - viaBox1.yMin() > defaultWidth)
                       : (viaBox1.xMax() - viaBox1.xMin() > defaultWidth);
  auto prl1 = isH ? (viaBox1.yMax() - viaBox1.yMin())
                  : (viaBox1.xMax() - viaBox1.xMin());

  frVia via2(viaDef2);
  Rect viaBox2;
  if (viaDef2->getLayer1Num() == lNum) {
    via2.getLayer1BBox(viaBox2);
  } else {
    via2.getLayer2BBox(viaBox2);
  }
  auto width2 = viaBox2.minDXDY();
  bool isVia2Fat = isH ? (viaBox2.yMax() - viaBox2.yMin() > defaultWidth)
                       : (viaBox2.xMax() - viaBox2.xMin() > defaultWidth);
  auto prl2 = isH ? (viaBox2.yMax() - viaBox2.yMin())
                  : (viaBox2.xMax() - viaBox2.xMin());

  frCoord reqDist = 0;
  if (isVia1Fat && isVia2Fat) {
    auto con = getTech()->getLayer(lNum)->getMinSpacing();
    if (con) {
      if (con->typeId() == frConstraintTypeEnum::frcSpacingConstraint) {
        reqDist = static_cast<frSpacingConstraint*>(con)->getMinSpacing();
      } else if (con->typeId()
                 == frConstraintTypeEnum::frcSpacingTablePrlConstraint) {
        reqDist = static_cast<frSpacingTablePrlConstraint*>(con)->find(
            max(width1, width2), min(prl1, prl2));
      } else if (con->typeId()
                 == frConstraintTypeEnum::frcSpacingTableTwConstraint) {
        reqDist = static_cast<frSpacingTableTwConstraint*>(con)->find(
            width1, width2, min(prl1, prl2));
      }
    }
    if (isH) {
      reqDist += max((viaBox1.xMax() - 0), (0 - viaBox1.xMin()));
      reqDist += max((viaBox2.xMax() - 0), (0 - viaBox2.xMin()));
    } else {
      reqDist += max((viaBox1.yMax() - 0), (0 - viaBox1.yMin()));
      reqDist += max((viaBox2.yMax() - 0), (0 - viaBox2.yMin()));
    }
    sol = max(sol, reqDist);
  }

  // check min len in layer2 if two vias are in same layer
  if (viaDef1 != viaDef2) {
    return sol;
  }

  if (viaDef1->getLayer1Num() == lNum) {
    via1.getLayer2BBox(viaBox1);
    lNum = lNum + 2;
  } else {
    via1.getLayer1BBox(viaBox1);
    lNum = lNum - 2;
  }
  width1 = viaBox1.minDXDY();
  prl1 = isH ? (viaBox1.yMax() - viaBox1.yMin())
             : (viaBox1.xMax() - viaBox1.xMin());
  reqDist = 0;
  auto con = getTech()->getLayer(lNum)->getMinSpacing();
  if (con) {
    if (con->typeId() == frConstraintTypeEnum::frcSpacingConstraint) {
      reqDist = static_cast<frSpacingConstraint*>(con)->getMinSpacing();
    } else if (con->typeId()
               == frConstraintTypeEnum::frcSpacingTablePrlConstraint) {
      reqDist = static_cast<frSpacingTablePrlConstraint*>(con)->find(
          max(width1, width2), prl1);
    } else if (con->typeId()
               == frConstraintTypeEnum::frcSpacingTableTwConstraint) {
      reqDist = static_cast<frSpacingTableTwConstraint*>(con)->find(
          width1, width2, prl1);
    }
  }
  if (isH) {
    reqDist += (viaBox1.xMax() - 0) + (0 - viaBox1.xMin());
  } else {
    reqDist += (viaBox1.yMax() - 0) + (0 - viaBox1.yMin());
  }
  sol = max(sol, reqDist);

  return sol;
}

void FlexDR::init_via2viaMinLen()
{
  auto bottomLayerNum = getTech()->getBottomLayerNum();
  auto topLayerNum = getTech()->getTopLayerNum();
  auto& via2viaMinLen = via_data_.via2viaMinLen;
  for (auto lNum = bottomLayerNum; lNum <= topLayerNum; lNum++) {
    if (getTech()->getLayer(lNum)->getType() != dbTechLayerType::ROUTING) {
      continue;
    }
    vector<frCoord> via2viaMinLenTmp(4, 0);
    vector<bool> via2viaZeroLen(4, true);
    via2viaMinLen.push_back(make_pair(via2viaMinLenTmp, via2viaZeroLen));
  }
  // check prl
  int i = 0;
  for (auto lNum = bottomLayerNum; lNum <= topLayerNum; lNum++) {
    if (getTech()->getLayer(lNum)->getType() != dbTechLayerType::ROUTING) {
      continue;
    }
    frViaDef* downVia = nullptr;
    frViaDef* upVia = nullptr;
    if (getTech()->getBottomLayerNum() <= lNum - 1) {
      downVia = getTech()->getLayer(lNum - 1)->getDefaultViaDef();
    }
    if (getTech()->getTopLayerNum() >= lNum + 1) {
      upVia = getTech()->getLayer(lNum + 1)->getDefaultViaDef();
    }
    (via2viaMinLen[i].first)[0]
        = max((via2viaMinLen[i].first)[0],
              init_via2viaMinLen_minSpc(lNum, downVia, downVia));
    (via2viaMinLen[i].first)[1]
        = max((via2viaMinLen[i].first)[1],
              init_via2viaMinLen_minSpc(lNum, downVia, upVia));
    (via2viaMinLen[i].first)[2]
        = max((via2viaMinLen[i].first)[2],
              init_via2viaMinLen_minSpc(lNum, upVia, downVia));
    (via2viaMinLen[i].first)[3]
        = max((via2viaMinLen[i].first)[3],
              init_via2viaMinLen_minSpc(lNum, upVia, upVia));
    i++;
  }

  // check minimumcut
  i = 0;
  for (auto lNum = bottomLayerNum; lNum <= topLayerNum; lNum++) {
    if (getTech()->getLayer(lNum)->getType() != dbTechLayerType::ROUTING) {
      continue;
    }
    frViaDef* downVia = nullptr;
    frViaDef* upVia = nullptr;
    if (getTech()->getBottomLayerNum() <= lNum - 1) {
      downVia = getTech()->getLayer(lNum - 1)->getDefaultViaDef();
    }
    if (getTech()->getTopLayerNum() >= lNum + 1) {
      upVia = getTech()->getLayer(lNum + 1)->getDefaultViaDef();
    }
    vector<frCoord> via2viaMinLenTmp(4, 0);
    (via2viaMinLen[i].first)[0]
        = max((via2viaMinLen[i].first)[0],
              init_via2viaMinLen_minimumcut1(lNum, downVia, downVia));
    (via2viaMinLen[i].first)[1]
        = max((via2viaMinLen[i].first)[1],
              init_via2viaMinLen_minimumcut1(lNum, downVia, upVia));
    (via2viaMinLen[i].first)[2]
        = max((via2viaMinLen[i].first)[2],
              init_via2viaMinLen_minimumcut1(lNum, upVia, downVia));
    (via2viaMinLen[i].first)[3]
        = max((via2viaMinLen[i].first)[3],
              init_via2viaMinLen_minimumcut1(lNum, upVia, upVia));
    (via2viaMinLen[i].second)[0]
        = (via2viaMinLen[i].second)[0]
          && init_via2viaMinLen_minimumcut2(lNum, downVia, downVia);
    (via2viaMinLen[i].second)[1]
        = (via2viaMinLen[i].second)[1]
          && init_via2viaMinLen_minimumcut2(lNum, downVia, upVia);
    (via2viaMinLen[i].second)[2]
        = (via2viaMinLen[i].second)[2]
          && init_via2viaMinLen_minimumcut2(lNum, upVia, downVia);
    (via2viaMinLen[i].second)[3]
        = (via2viaMinLen[i].second)[3]
          && init_via2viaMinLen_minimumcut2(lNum, upVia, upVia);
    i++;
  }
}

frCoord FlexDR::init_via2viaMinLenNew_minimumcut1(frLayerNum lNum,
                                                  frViaDef* viaDef1,
                                                  frViaDef* viaDef2,
                                                  bool isCurrDirY)
{
  if (!(viaDef1 && viaDef2)) {
    return 0;
  }

  frCoord sol = 0;

  // check min len in lNum assuming pre dir routing
  bool isCurrDirX = !isCurrDirY;

  bool isVia1Above = false;
  frVia via1(viaDef1);
  Rect viaBox1, cutBox1;
  if (viaDef1->getLayer1Num() == lNum) {
    via1.getLayer1BBox(viaBox1);
    isVia1Above = true;
  } else {
    via1.getLayer2BBox(viaBox1);
    isVia1Above = false;
  }
  via1.getCutBBox(cutBox1);
  int width1 = viaBox1.minDXDY();
  int length1 = viaBox1.maxDXDY();

  bool isVia2Above = false;
  frVia via2(viaDef2);
  Rect viaBox2, cutBox2;
  if (viaDef2->getLayer1Num() == lNum) {
    via2.getLayer1BBox(viaBox2);
    isVia2Above = true;
  } else {
    via2.getLayer2BBox(viaBox2);
    isVia2Above = false;
  }
  via2.getCutBBox(cutBox2);
  int width2 = viaBox2.minDXDY();
  int length2 = viaBox2.maxDXDY();

  for (auto& con : getTech()->getLayer(lNum)->getMinimumcutConstraints()) {
    // check via2cut to via1metal
    // no length OR metal1 shape satisfies --> check via2
    if ((!con->hasLength() || (con->hasLength() && length1 > con->getLength()))
        && width1 > con->getWidth()) {
      bool checkVia2 = false;
      if (!con->hasConnection()) {
        checkVia2 = true;
      } else {
        if (con->getConnection() == frMinimumcutConnectionEnum::FROMABOVE
            && isVia2Above) {
          checkVia2 = true;
        } else if (con->getConnection() == frMinimumcutConnectionEnum::FROMBELOW
                   && !isVia2Above) {
          checkVia2 = true;
        }
      }
      if (!checkVia2) {
        continue;
      }
      if (isCurrDirX) {
        sol = max(sol,
                  (con->hasLength() ? con->getDistance() : 0)
                      + max(cutBox2.xMax() - 0 + 0 - viaBox1.xMin(),
                            viaBox1.xMax() - 0 + 0 - cutBox2.xMin()));
      } else {
        sol = max(sol,
                  (con->hasLength() ? con->getDistance() : 0)
                      + max(cutBox2.yMax() - 0 + 0 - viaBox1.yMin(),
                            viaBox1.yMax() - 0 + 0 - cutBox2.yMin()));
      }
    }
    // check via1cut to via2metal
    if ((!con->hasLength() || (con->hasLength() && length2 > con->getLength()))
        && width2 > con->getWidth()) {
      bool checkVia1 = false;
      if (!con->hasConnection()) {
        checkVia1 = true;
      } else {
        if (con->getConnection() == frMinimumcutConnectionEnum::FROMABOVE
            && isVia1Above) {
          checkVia1 = true;
        } else if (con->getConnection() == frMinimumcutConnectionEnum::FROMBELOW
                   && !isVia1Above) {
          checkVia1 = true;
        }
      }
      if (!checkVia1) {
        continue;
      }
      if (isCurrDirX) {
        sol = max(sol,
                  (con->hasLength() ? con->getDistance() : 0)
                      + max(cutBox1.xMax() - 0 + 0 - viaBox2.xMin(),
                            viaBox2.xMax() - 0 + 0 - cutBox1.xMin()));
      } else {
        sol = max(sol,
                  (con->hasLength() ? con->getDistance() : 0)
                      + max(cutBox1.yMax() - 0 + 0 - viaBox2.yMin(),
                            viaBox2.yMax() - 0 + 0 - cutBox1.yMin()));
      }
    }
  }

  return sol;
}

frCoord FlexDR::init_via2viaMinLenNew_minSpc(frLayerNum lNum,
                                             frViaDef* viaDef1,
                                             frViaDef* viaDef2,
                                             bool isCurrDirY)
{
  if (!(viaDef1 && viaDef2)) {
    return 0;
  }

  frCoord sol = 0;

  // check min len in lNum assuming pre dir routing
  bool isCurrDirX = !isCurrDirY;
  frCoord defaultWidth = getTech()->getLayer(lNum)->getWidth();

  frVia via1(viaDef1);
  Rect viaBox1;
  if (viaDef1->getLayer1Num() == lNum) {
    via1.getLayer1BBox(viaBox1);
  } else {
    via1.getLayer2BBox(viaBox1);
  }
  auto width1 = viaBox1.minDXDY();
  bool isVia1Fat = isCurrDirX
                       ? (viaBox1.yMax() - viaBox1.yMin() > defaultWidth)
                       : (viaBox1.xMax() - viaBox1.xMin() > defaultWidth);
  auto prl1 = isCurrDirX ? (viaBox1.yMax() - viaBox1.yMin())
                         : (viaBox1.xMax() - viaBox1.xMin());

  frVia via2(viaDef2);
  Rect viaBox2;
  if (viaDef2->getLayer1Num() == lNum) {
    via2.getLayer1BBox(viaBox2);
  } else {
    via2.getLayer2BBox(viaBox2);
  }
  auto width2 = viaBox2.minDXDY();
  bool isVia2Fat = isCurrDirX
                       ? (viaBox2.yMax() - viaBox2.yMin() > defaultWidth)
                       : (viaBox2.xMax() - viaBox2.xMin() > defaultWidth);
  auto prl2 = isCurrDirX ? (viaBox2.yMax() - viaBox2.yMin())
                         : (viaBox2.xMax() - viaBox2.xMin());

  frCoord reqDist = 0;
  if (isVia1Fat && isVia2Fat) {
    auto con = getTech()->getLayer(lNum)->getMinSpacing();
    if (con) {
      if (con->typeId() == frConstraintTypeEnum::frcSpacingConstraint) {
        reqDist = static_cast<frSpacingConstraint*>(con)->getMinSpacing();
      } else if (con->typeId()
                 == frConstraintTypeEnum::frcSpacingTablePrlConstraint) {
        reqDist = static_cast<frSpacingTablePrlConstraint*>(con)->find(
            max(width1, width2), min(prl1, prl2));
      } else if (con->typeId()
                 == frConstraintTypeEnum::frcSpacingTableTwConstraint) {
        reqDist = static_cast<frSpacingTableTwConstraint*>(con)->find(
            width1, width2, min(prl1, prl2));
      }
    }
    if (isCurrDirX) {
      reqDist += max((viaBox1.xMax() - 0), (0 - viaBox1.xMin()));
      reqDist += max((viaBox2.xMax() - 0), (0 - viaBox2.xMin()));
    } else {
      reqDist += max((viaBox1.yMax() - 0), (0 - viaBox1.yMin()));
      reqDist += max((viaBox2.yMax() - 0), (0 - viaBox2.yMin()));
    }
    sol = max(sol, reqDist);
  }

  // check min len in layer2 if two vias are in same layer
  if (viaDef1 != viaDef2) {
    return sol;
  }

  if (viaDef1->getLayer1Num() == lNum) {
    via1.getLayer2BBox(viaBox1);
    lNum = lNum + 2;
  } else {
    via1.getLayer1BBox(viaBox1);
    lNum = lNum - 2;
  }
  width1 = viaBox1.minDXDY();
  prl1 = isCurrDirX ? (viaBox1.yMax() - viaBox1.yMin())
                    : (viaBox1.xMax() - viaBox1.xMin());
  reqDist = 0;
  auto con = getTech()->getLayer(lNum)->getMinSpacing();
  if (con) {
    if (con->typeId() == frConstraintTypeEnum::frcSpacingConstraint) {
      reqDist = static_cast<frSpacingConstraint*>(con)->getMinSpacing();
    } else if (con->typeId()
               == frConstraintTypeEnum::frcSpacingTablePrlConstraint) {
      reqDist = static_cast<frSpacingTablePrlConstraint*>(con)->find(
          max(width1, width2), prl1);
    } else if (con->typeId()
               == frConstraintTypeEnum::frcSpacingTableTwConstraint) {
      reqDist = static_cast<frSpacingTableTwConstraint*>(con)->find(
          width1, width2, prl1);
    }
  }
  if (isCurrDirX) {
    reqDist += (viaBox1.xMax() - 0) + (0 - viaBox1.xMin());
  } else {
    reqDist += (viaBox1.yMax() - 0) + (0 - viaBox1.yMin());
  }
  sol = max(sol, reqDist);

  return sol;
}

frCoord FlexDR::init_via2viaMinLenNew_cutSpc(frLayerNum lNum,
                                             frViaDef* viaDef1,
                                             frViaDef* viaDef2,
                                             bool isCurrDirY)
{
  if (!(viaDef1 && viaDef2)) {
    return 0;
  }

  frCoord sol = 0;

  // check min len in lNum assuming pre dir routing
  frVia via1(viaDef1);
  Rect viaBox1, cutBox1;
  if (viaDef1->getLayer1Num() == lNum) {
    via1.getLayer1BBox(viaBox1);
  } else {
    via1.getLayer2BBox(viaBox1);
  }
  via1.getCutBBox(cutBox1);

  frVia via2(viaDef2);
  Rect viaBox2, cutBox2;
  if (viaDef2->getLayer1Num() == lNum) {
    via2.getLayer1BBox(viaBox2);
  } else {
    via2.getLayer2BBox(viaBox2);
  }
  via2.getCutBBox(cutBox2);
  auto boxLength = isCurrDirY ? (cutBox1.yMax() - cutBox1.yMin())
                              : (cutBox1.xMax() - cutBox1.xMin());
  // same layer (use samenet rule if exist, otherwise use diffnet rule)
  if (viaDef1->getCutLayerNum() == viaDef2->getCutLayerNum()) {
    auto layer = getTech()->getLayer(viaDef1->getCutLayerNum());
    auto samenetCons = layer->getCutSpacing(true);
    auto diffnetCons = layer->getCutSpacing(false);
    if (!samenetCons.empty()) {
      // check samenet spacing rule if exists
      for (auto con : samenetCons) {
        if (con == nullptr) {
          continue;
        }
        // filter rule, assuming default via will never trigger cutArea
        if (con->hasSecondLayer() || con->isAdjacentCuts()
            || con->isParallelOverlap() || con->isArea()
            || !con->hasSameNet()) {
          continue;
        }
        auto reqSpcVal = con->getCutSpacing();
        if (!con->hasCenterToCenter()) {
          reqSpcVal += boxLength;
        }
        sol = max(sol, reqSpcVal);
      }
    } else {
      // check diffnet spacing rule
      // filter rule, assuming default via will never trigger cutArea
      for (auto con : diffnetCons) {
        if (con == nullptr) {
          continue;
        }
        if (con->hasSecondLayer() || con->isAdjacentCuts()
            || con->isParallelOverlap() || con->isArea() || con->hasSameNet()) {
          continue;
        }
        auto reqSpcVal = con->getCutSpacing();
        if (!con->hasCenterToCenter()) {
          reqSpcVal += boxLength;
        }
        sol = max(sol, reqSpcVal);
      }
    }
    // TODO: diff layer
  } else {
    auto layerNum1 = viaDef1->getCutLayerNum();
    auto layerNum2 = viaDef2->getCutLayerNum();
    frCutSpacingConstraint* samenetCon = nullptr;
    if (getTech()->getLayer(layerNum1)->hasInterLayerCutSpacing(layerNum2,
                                                                true)) {
      samenetCon = getTech()->getLayer(layerNum1)->getInterLayerCutSpacing(
          layerNum2, true);
    }
    if (getTech()->getLayer(layerNum2)->hasInterLayerCutSpacing(layerNum1,
                                                                true)) {
      if (samenetCon) {
        cout << "Warning: duplicate diff layer samenet cut spacing, skipping "
                "cut spacing from "
             << layerNum2 << " to " << layerNum1 << endl;
      } else {
        samenetCon = getTech()->getLayer(layerNum2)->getInterLayerCutSpacing(
            layerNum1, true);
      }
    }
    if (samenetCon == nullptr) {
      if (getTech()->getLayer(layerNum1)->hasInterLayerCutSpacing(layerNum2,
                                                                  false)) {
        samenetCon = getTech()->getLayer(layerNum1)->getInterLayerCutSpacing(
            layerNum2, false);
      }
      if (getTech()->getLayer(layerNum2)->hasInterLayerCutSpacing(layerNum1,
                                                                  false)) {
        if (samenetCon) {
          cout << "Warning: duplicate diff layer diffnet cut spacing, skipping "
                  "cut spacing from "
               << layerNum2 << " to " << layerNum1 << endl;
        } else {
          samenetCon = getTech()->getLayer(layerNum2)->getInterLayerCutSpacing(
              layerNum1, false);
        }
      }
    }
    if (samenetCon) {
      // filter rule, assuming default via will never trigger cutArea
      auto reqSpcVal = samenetCon->getCutSpacing();
      if (reqSpcVal == 0) {
        ;
      } else {
        if (!samenetCon->hasCenterToCenter()) {
          reqSpcVal += boxLength;
        }
      }
      sol = max(sol, reqSpcVal);
    }
  }
  // LEF58_SPACINGTABLE
  if (viaDef2->getCutLayerNum() > viaDef1->getCutLayerNum()) {
    // swap via defs
    frViaDef* tempViaDef = viaDef2;
    viaDef2 = viaDef1;
    viaDef1 = tempViaDef;
    // swap boxes
    Rect tempCutBox(cutBox2);
    cutBox2 = cutBox1;
    cutBox1 = tempCutBox;
  }
  auto layer1 = getTech()->getLayer(viaDef1->getCutLayerNum());
  auto layer2 = getTech()->getLayer(viaDef2->getCutLayerNum());
  auto cutClassIdx1
      = layer1->getCutClassIdx(cutBox1.minDXDY(), cutBox1.maxDXDY());
  auto cutClassIdx2
      = layer2->getCutClassIdx(cutBox2.minDXDY(), cutBox2.maxDXDY());
  frString cutClass1, cutClass2;
  if (cutClassIdx1 != -1)
    cutClass1 = layer1->getCutClass(cutClassIdx1)->getName();
  if (cutClassIdx2 != -1)
    cutClass2 = layer2->getCutClass(cutClassIdx2)->getName();
  bool isSide1;
  bool isSide2;
  if (isCurrDirY) {
    isSide1
        = (cutBox1.xMax() - cutBox1.xMin()) > (cutBox1.yMax() - cutBox1.yMin());
    isSide2
        = (cutBox2.xMax() - cutBox2.xMin()) > (cutBox2.yMax() - cutBox2.yMin());
  } else {
    isSide1
        = (cutBox1.xMax() - cutBox1.xMin()) < (cutBox1.yMax() - cutBox1.yMin());
    isSide2
        = (cutBox2.xMax() - cutBox2.xMin()) < (cutBox2.yMax() - cutBox2.yMin());
  }
  if (layer1->getLayerNum() == layer2->getLayerNum()) {
    frLef58CutSpacingTableConstraint* lef58con = nullptr;
    if (layer1->hasLef58SameMetalCutSpcTblConstraint())
      lef58con = layer1->getLef58SameMetalCutSpcTblConstraint();
    else if (layer1->hasLef58SameNetCutSpcTblConstraint())
      lef58con = layer1->getLef58SameNetCutSpcTblConstraint();
    else if (layer1->hasLef58DiffNetCutSpcTblConstraint())
      lef58con = layer1->getLef58DiffNetCutSpcTblConstraint();
    if (lef58con != nullptr) {
      auto dbRule = lef58con->getODBRule();
      auto reqSpcVal
          = dbRule->getSpacing(cutClass1, isSide1, cutClass2, isSide2);
      if (!dbRule->isCenterToCenter(cutClass1, cutClass2)
          && !dbRule->isCenterAndEdge(cutClass1, cutClass2)) {
        reqSpcVal += boxLength;
      }
      sol = max(sol, reqSpcVal);
    }
  } else {
    frLef58CutSpacingTableConstraint* con = nullptr;
    if (layer1->hasLef58SameMetalInterCutSpcTblConstraint())
      con = layer1->getLef58SameMetalInterCutSpcTblConstraint();
    else if (layer1->hasLef58SameNetInterCutSpcTblConstraint())
      con = layer1->getLef58SameNetInterCutSpcTblConstraint();
    if (con != nullptr) {
      auto dbRule = con->getODBRule();
      auto reqSpcVal
          = dbRule->getSpacing(cutClass1, isSide1, cutClass2, isSide2);
      if (reqSpcVal != 0 && !dbRule->isCenterToCenter(cutClass1, cutClass2)
          && !dbRule->isCenterAndEdge(cutClass1, cutClass2)) {
        reqSpcVal += boxLength;
      }
      sol = max(sol, reqSpcVal);
    }
  }
  return sol;
}

void FlexDR::init_via2viaMinLenNew()
{
  auto bottomLayerNum = getTech()->getBottomLayerNum();
  auto topLayerNum = getTech()->getTopLayerNum();
  auto& via2viaMinLenNew = via_data_.via2viaMinLenNew;
  for (auto lNum = bottomLayerNum; lNum <= topLayerNum; lNum++) {
    if (getTech()->getLayer(lNum)->getType() != dbTechLayerType::ROUTING) {
      continue;
    }
    vector<frCoord> via2viaMinLenTmp(8, 0);
    via2viaMinLenNew.push_back(via2viaMinLenTmp);
  }
  // check prl
  int i = 0;
  for (auto lNum = bottomLayerNum; lNum <= topLayerNum; lNum++) {
    if (getTech()->getLayer(lNum)->getType() != dbTechLayerType::ROUTING) {
      continue;
    }
    frViaDef* downVia = nullptr;
    frViaDef* upVia = nullptr;
    if (getTech()->getBottomLayerNum() <= lNum - 1) {
      downVia = getTech()->getLayer(lNum - 1)->getDefaultViaDef();
    }
    if (getTech()->getTopLayerNum() >= lNum + 1) {
      upVia = getTech()->getLayer(lNum + 1)->getDefaultViaDef();
    }
    via2viaMinLenNew[i][0]
        = max(via2viaMinLenNew[i][0],
              init_via2viaMinLenNew_minSpc(lNum, downVia, downVia, false));
    via2viaMinLenNew[i][1]
        = max(via2viaMinLenNew[i][1],
              init_via2viaMinLenNew_minSpc(lNum, downVia, downVia, true));
    via2viaMinLenNew[i][2]
        = max(via2viaMinLenNew[i][2],
              init_via2viaMinLenNew_minSpc(lNum, downVia, upVia, false));
    via2viaMinLenNew[i][3]
        = max(via2viaMinLenNew[i][3],
              init_via2viaMinLenNew_minSpc(lNum, downVia, upVia, true));
    via2viaMinLenNew[i][4]
        = max(via2viaMinLenNew[i][4],
              init_via2viaMinLenNew_minSpc(lNum, upVia, downVia, false));
    via2viaMinLenNew[i][5]
        = max(via2viaMinLenNew[i][5],
              init_via2viaMinLenNew_minSpc(lNum, upVia, downVia, true));
    via2viaMinLenNew[i][6]
        = max(via2viaMinLenNew[i][6],
              init_via2viaMinLenNew_minSpc(lNum, upVia, upVia, false));
    via2viaMinLenNew[i][7]
        = max(via2viaMinLenNew[i][7],
              init_via2viaMinLenNew_minSpc(lNum, upVia, upVia, true));
    i++;
  }

  // check minimumcut
  i = 0;
  for (auto lNum = bottomLayerNum; lNum <= topLayerNum; lNum++) {
    if (getTech()->getLayer(lNum)->getType() != dbTechLayerType::ROUTING) {
      continue;
    }
    frViaDef* downVia = nullptr;
    frViaDef* upVia = nullptr;
    if (getTech()->getBottomLayerNum() <= lNum - 1) {
      downVia = getTech()->getLayer(lNum - 1)->getDefaultViaDef();
    }
    if (getTech()->getTopLayerNum() >= lNum + 1) {
      upVia = getTech()->getLayer(lNum + 1)->getDefaultViaDef();
    }
    via2viaMinLenNew[i][0]
        = max(via2viaMinLenNew[i][0],
              init_via2viaMinLenNew_minimumcut1(lNum, downVia, downVia, false));
    via2viaMinLenNew[i][1]
        = max(via2viaMinLenNew[i][1],
              init_via2viaMinLenNew_minimumcut1(lNum, downVia, downVia, true));
    via2viaMinLenNew[i][2]
        = max(via2viaMinLenNew[i][2],
              init_via2viaMinLenNew_minimumcut1(lNum, downVia, upVia, false));
    via2viaMinLenNew[i][3]
        = max(via2viaMinLenNew[i][3],
              init_via2viaMinLenNew_minimumcut1(lNum, downVia, upVia, true));
    via2viaMinLenNew[i][4]
        = max(via2viaMinLenNew[i][4],
              init_via2viaMinLenNew_minimumcut1(lNum, upVia, downVia, false));
    via2viaMinLenNew[i][5]
        = max(via2viaMinLenNew[i][5],
              init_via2viaMinLenNew_minimumcut1(lNum, upVia, downVia, true));
    via2viaMinLenNew[i][6]
        = max(via2viaMinLenNew[i][6],
              init_via2viaMinLenNew_minimumcut1(lNum, upVia, upVia, false));
    via2viaMinLenNew[i][7]
        = max(via2viaMinLenNew[i][7],
              init_via2viaMinLenNew_minimumcut1(lNum, upVia, upVia, true));
    i++;
  }

  // check cut spacing
  i = 0;
  for (auto lNum = bottomLayerNum; lNum <= topLayerNum; lNum++) {
    if (getTech()->getLayer(lNum)->getType() != dbTechLayerType::ROUTING) {
      continue;
    }
    frViaDef* downVia = nullptr;
    frViaDef* upVia = nullptr;
    if (getTech()->getBottomLayerNum() <= lNum - 1) {
      downVia = getTech()->getLayer(lNum - 1)->getDefaultViaDef();
    }
    if (getTech()->getTopLayerNum() >= lNum + 1) {
      upVia = getTech()->getLayer(lNum + 1)->getDefaultViaDef();
    }
    via2viaMinLenNew[i][0]
        = max(via2viaMinLenNew[i][0],
              init_via2viaMinLenNew_cutSpc(lNum, downVia, downVia, false));
    via2viaMinLenNew[i][1]
        = max(via2viaMinLenNew[i][1],
              init_via2viaMinLenNew_cutSpc(lNum, downVia, downVia, true));
    via2viaMinLenNew[i][2]
        = max(via2viaMinLenNew[i][2],
              init_via2viaMinLenNew_cutSpc(lNum, downVia, upVia, false));
    via2viaMinLenNew[i][3]
        = max(via2viaMinLenNew[i][3],
              init_via2viaMinLenNew_cutSpc(lNum, downVia, upVia, true));
    via2viaMinLenNew[i][4]
        = max(via2viaMinLenNew[i][4],
              init_via2viaMinLenNew_cutSpc(lNum, upVia, downVia, false));
    via2viaMinLenNew[i][5]
        = max(via2viaMinLenNew[i][5],
              init_via2viaMinLenNew_cutSpc(lNum, upVia, downVia, true));
    via2viaMinLenNew[i][6]
        = max(via2viaMinLenNew[i][6],
              init_via2viaMinLenNew_cutSpc(lNum, upVia, upVia, false));
    via2viaMinLenNew[i][7]
        = max(via2viaMinLenNew[i][7],
              init_via2viaMinLenNew_cutSpc(lNum, upVia, upVia, true));
    i++;
  }
}

void FlexDR::init_halfViaEncArea()
{
  auto bottomLayerNum = getTech()->getBottomLayerNum();
  auto topLayerNum = getTech()->getTopLayerNum();
  auto& halfViaEncArea = via_data_.halfViaEncArea;
  for (int i = bottomLayerNum; i <= topLayerNum; i++) {
    if (getTech()->getLayer(i)->getType() != dbTechLayerType::ROUTING) {
      continue;
    }
    if (i + 1 <= topLayerNum
        && getTech()->getLayer(i + 1)->getType() == dbTechLayerType::CUT) {
      auto viaDef = getTech()->getLayer(i + 1)->getDefaultViaDef();
      frVia via(viaDef);
      Rect layer1Box;
      Rect layer2Box;
      via.getLayer1BBox(layer1Box);
      via.getLayer2BBox(layer2Box);
      auto layer1HalfArea = layer1Box.minDXDY() * layer1Box.maxDXDY() / 2;
      auto layer2HalfArea = layer2Box.minDXDY() * layer2Box.maxDXDY() / 2;
      halfViaEncArea.push_back(make_pair(layer1HalfArea, layer2HalfArea));
    } else {
      halfViaEncArea.push_back(make_pair(0, 0));
    }
  }
}

frCoord FlexDR::init_via2turnMinLen_minSpc(frLayerNum lNum,
                                           frViaDef* viaDef,
                                           bool isCurrDirY)
{
  if (!viaDef) {
    return 0;
  }

  frCoord sol = 0;

  // check min len in lNum assuming pre dir routing
  bool isCurrDirX = !isCurrDirY;
  frCoord defaultWidth = getTech()->getLayer(lNum)->getWidth();

  frVia via1(viaDef);
  Rect viaBox1;
  if (viaDef->getLayer1Num() == lNum) {
    via1.getLayer1BBox(viaBox1);
  } else {
    via1.getLayer2BBox(viaBox1);
  }
  int width1 = viaBox1.minDXDY();
  bool isVia1Fat = isCurrDirX
                       ? (viaBox1.yMax() - viaBox1.yMin() > defaultWidth)
                       : (viaBox1.xMax() - viaBox1.xMin() > defaultWidth);
  auto prl1 = isCurrDirX ? (viaBox1.yMax() - viaBox1.yMin())
                         : (viaBox1.xMax() - viaBox1.xMin());

  frCoord reqDist = 0;
  if (isVia1Fat) {
    auto con = getTech()->getLayer(lNum)->getMinSpacing();
    if (con) {
      if (con->typeId() == frConstraintTypeEnum::frcSpacingConstraint) {
        reqDist = static_cast<frSpacingConstraint*>(con)->getMinSpacing();
      } else if (con->typeId()
                 == frConstraintTypeEnum::frcSpacingTablePrlConstraint) {
        reqDist = static_cast<frSpacingTablePrlConstraint*>(con)->find(
            max(width1, defaultWidth), prl1);
      } else if (con->typeId()
                 == frConstraintTypeEnum::frcSpacingTableTwConstraint) {
        reqDist = static_cast<frSpacingTableTwConstraint*>(con)->find(
            width1, defaultWidth, prl1);
      }
    }
    if (isCurrDirX) {
      reqDist += max((viaBox1.xMax() - 0), (0 - viaBox1.xMin()));
      reqDist += defaultWidth;
    } else {
      reqDist += max((viaBox1.yMax() - 0), (0 - viaBox1.yMin()));
      reqDist += defaultWidth;
    }
    sol = max(sol, reqDist);
  }

  return sol;
}

frCoord FlexDR::init_via2turnMinLen_minStp(frLayerNum lNum,
                                           frViaDef* viaDef,
                                           bool isCurrDirY)
{
  if (!viaDef) {
    return 0;
  }

  frCoord sol = 0;

  // check min len in lNum assuming pre dir routing
  bool isCurrDirX = !isCurrDirY;
  frCoord defaultWidth = getTech()->getLayer(lNum)->getWidth();

  frVia via1(viaDef);
  Rect viaBox1;
  if (viaDef->getLayer1Num() == lNum) {
    via1.getLayer1BBox(viaBox1);
  } else {
    via1.getLayer2BBox(viaBox1);
  }
  bool isVia1Fat = isCurrDirX
                       ? (viaBox1.yMax() - viaBox1.yMin() > defaultWidth)
                       : (viaBox1.xMax() - viaBox1.xMin() > defaultWidth);

  frCoord reqDist = 0;
  if (isVia1Fat) {
    auto con = getTech()->getLayer(lNum)->getMinStepConstraint();
    if (con
        && con->hasMaxEdges()) {  // currently only consider maxedge violation
      reqDist = con->getMinStepLength();
      if (isCurrDirX) {
        reqDist += max((viaBox1.xMax() - 0), (0 - viaBox1.xMin()));
        reqDist += defaultWidth;
      } else {
        reqDist += max((viaBox1.yMax() - 0), (0 - viaBox1.yMin()));
        reqDist += defaultWidth;
      }
      sol = max(sol, reqDist);
    }
  }
  return sol;
}

void FlexDR::init_via2turnMinLen()
{
  auto bottomLayerNum = getTech()->getBottomLayerNum();
  auto topLayerNum = getTech()->getTopLayerNum();
  auto& via2turnMinLen = via_data_.via2turnMinLen;
  for (auto lNum = bottomLayerNum; lNum <= topLayerNum; lNum++) {
    if (getTech()->getLayer(lNum)->getType() != dbTechLayerType::ROUTING) {
      continue;
    }
    vector<frCoord> via2turnMinLenTmp(4, 0);
    via2turnMinLen.push_back(via2turnMinLenTmp);
  }
  // check prl
  int i = 0;
  for (auto lNum = bottomLayerNum; lNum <= topLayerNum; lNum++) {
    if (getTech()->getLayer(lNum)->getType() != dbTechLayerType::ROUTING) {
      continue;
    }
    frViaDef* downVia = nullptr;
    frViaDef* upVia = nullptr;
    if (getTech()->getBottomLayerNum() <= lNum - 1) {
      downVia = getTech()->getLayer(lNum - 1)->getDefaultViaDef();
    }
    if (getTech()->getTopLayerNum() >= lNum + 1) {
      upVia = getTech()->getLayer(lNum + 1)->getDefaultViaDef();
    }
    via2turnMinLen[i][0] = max(
        via2turnMinLen[i][0], init_via2turnMinLen_minSpc(lNum, downVia, false));
    via2turnMinLen[i][1] = max(via2turnMinLen[i][1],
                               init_via2turnMinLen_minSpc(lNum, downVia, true));
    via2turnMinLen[i][2] = max(via2turnMinLen[i][2],
                               init_via2turnMinLen_minSpc(lNum, upVia, false));
    via2turnMinLen[i][3] = max(via2turnMinLen[i][3],
                               init_via2turnMinLen_minSpc(lNum, upVia, true));
    i++;
  }

  // check minstep
  i = 0;
  for (auto lNum = bottomLayerNum; lNum <= topLayerNum; lNum++) {
    if (getTech()->getLayer(lNum)->getType() != dbTechLayerType::ROUTING) {
      continue;
    }
    frViaDef* downVia = nullptr;
    frViaDef* upVia = nullptr;
    if (getTech()->getBottomLayerNum() <= lNum - 1) {
      downVia = getTech()->getLayer(lNum - 1)->getDefaultViaDef();
    }
    if (getTech()->getTopLayerNum() >= lNum + 1) {
      upVia = getTech()->getLayer(lNum + 1)->getDefaultViaDef();
    }
    vector<frCoord> via2turnMinLenTmp(4, 0);
    via2turnMinLen[i][0] = max(
        via2turnMinLen[i][0], init_via2turnMinLen_minStp(lNum, downVia, false));
    via2turnMinLen[i][1] = max(via2turnMinLen[i][1],
                               init_via2turnMinLen_minStp(lNum, downVia, true));
    via2turnMinLen[i][2] = max(via2turnMinLen[i][2],
                               init_via2turnMinLen_minStp(lNum, upVia, false));
    via2turnMinLen[i][3] = max(via2turnMinLen[i][3],
                               init_via2turnMinLen_minStp(lNum, upVia, true));
    i++;
  }
}

void FlexDR::init()
{
  ProfileTask profile("DR:init");
  frTime t;
  if (VERBOSE > 0) {
    logger_->info(DRT, 187, "Start routing data preparation.");
  }
  initGCell2BoundaryPin();
  getRegionQuery()->initDRObj();  // first init in postProcess

  init_halfViaEncArea();
  init_via2viaMinLen();
  init_via2viaMinLenNew();
  init_via2turnMinLen();

  if (VERBOSE > 0) {
    t.print(logger_);
  }
}

void FlexDR::removeGCell2BoundaryPin()
{
  gcell2BoundaryPin_.clear();
  gcell2BoundaryPin_.shrink_to_fit();
}

map<frNet*, set<pair<Point, frLayerNum>>, frBlockObjectComp>
FlexDR::initDR_mergeBoundaryPin(int startX,
                                int startY,
                                int size,
                                const Rect& routeBox)
{
  map<frNet*, set<pair<Point, frLayerNum>>, frBlockObjectComp> bp;
  auto gCellPatterns = getDesign()->getTopBlock()->getGCellPatterns();
  auto& xgp = gCellPatterns.at(0);
  auto& ygp = gCellPatterns.at(1);
  for (int i = startX; i < (int) xgp.getCount() && i < startX + size; i++) {
    for (int j = startY; j < (int) ygp.getCount() && j < startY + size; j++) {
      auto& currBp = gcell2BoundaryPin_[i][j];
      for (auto& [net, s] : currBp) {
        for (auto& [pt, lNum] : s) {
          if (pt.x() == routeBox.xMin() || pt.x() == routeBox.xMax()
              || pt.y() == routeBox.yMin() || pt.y() == routeBox.yMax()) {
            bp[net].insert(make_pair(pt, lNum));
          }
        }
      }
    }
  }
  return bp;
}

void FlexDR::getBatchInfo(int& batchStepX, int& batchStepY)
{
  batchStepX = 2;
  batchStepY = 2;
}

void FlexDR::searchRepair(int iter,
                          int size,
                          int offset,
                          int mazeEndIter,
                          frUInt4 workerDRCCost,
                          frUInt4 workerMarkerCost,
                          int ripupMode,
                          bool followGuide)
{
  std::string profile_name("DR:searchRepair");
  profile_name += std::to_string(iter);
  ProfileTask profile(profile_name.c_str());
  if (iter > END_ITERATION) {
    return;
  }
  if (ripupMode != 1 && getDesign()->getTopBlock()->getMarkers().size() == 0) {
    return;
  }
  if (iter < 3)
    FIXEDSHAPECOST = ROUTESHAPECOST;
  else if (iter < 10)
    FIXEDSHAPECOST = 2 * ROUTESHAPECOST;
  else if (iter < 15)
    FIXEDSHAPECOST = 3 * ROUTESHAPECOST;
  else if (iter < 20)
    FIXEDSHAPECOST = 4 * ROUTESHAPECOST;
  else if (iter < 30)
    FIXEDSHAPECOST = 10 * ROUTESHAPECOST;
  else if (iter < 40)
    FIXEDSHAPECOST = 50 * ROUTESHAPECOST;
  else
    FIXEDSHAPECOST = 100 * ROUTESHAPECOST;

  if (iter == 40)
    MARKERDECAY = 0.99;
  if (iter == 50)
    MARKERDECAY = 0.999;
  if (dist_on_) {
    if ((iter % 10 == 0 && iter != 60) || iter == 3 || iter == 15) {
      if (iter != 0)
        std::remove(globals_path_.c_str());
      globals_path_ = fmt::format("{}globals.{}.ar", dist_dir_, iter);
      writeGlobals(globals_path_);
    }
  }
  frTime t;
  if (VERBOSE > 0) {
    string suffix;
    if (iter == 1 || (iter > 20 && iter % 10 == 1)) {
      suffix = "st";
    } else if (iter == 2 || (iter > 20 && iter % 10 == 2)) {
      suffix = "nd";
    } else if (iter == 3 || (iter > 20 && iter % 10 == 3)) {
      suffix = "rd";
    } else {
      suffix = "th";
    }
    logger_->info(DRT, 195, "Start {}{} optimization iteration.", iter, suffix);
  }
  if (graphics_) {
    graphics_->startIter(iter);
  }
  Rect dieBox;
  getDesign()->getTopBlock()->getDieBox(dieBox);
  auto gCellPatterns = getDesign()->getTopBlock()->getGCellPatterns();
  auto& xgp = gCellPatterns.at(0);
  auto& ygp = gCellPatterns.at(1);
  int clipSize = size;
  if (ripupMode != 1) {
    if (increaseClipsize_) {
        clipSizeInc_ += 2;
    } else clipSizeInc_ = max((float)0, clipSizeInc_ - 0.2f);
    clipSize += min(MAX_CLIPSIZE_INCREASE, (int)round(clipSizeInc_));
  }
  int cnt = 0;
  int tot = (((int) xgp.getCount() - 1 - offset) / clipSize + 1)
            * (((int) ygp.getCount() - 1 - offset) / clipSize + 1);
  int prev_perc = 0;
  bool isExceed = false;

  vector<unique_ptr<FlexDRWorker>> uworkers;
  int batchStepX, batchStepY;

  getBatchInfo(batchStepX, batchStepY);

  vector<vector<vector<unique_ptr<FlexDRWorker>>>> workers(batchStepX
                                                           * batchStepY);

  int xIdx = 0, yIdx = 0;
  for (int i = offset; i < (int) xgp.getCount(); i += clipSize) {
    for (int j = offset; j < (int) ygp.getCount(); j += clipSize) {
      auto worker = make_unique<FlexDRWorker>(&via_data_, design_, logger_);
      Rect routeBox1;
      getDesign()->getTopBlock()->getGCellBox(Point(i, j), routeBox1);
      Rect routeBox2;
      const int max_i = min((int) xgp.getCount() - 1, i + clipSize - 1);
      const int max_j = min((int) ygp.getCount(), j + clipSize - 1);
      getDesign()->getTopBlock()->getGCellBox(Point(max_i, max_j), routeBox2);
      Rect routeBox(routeBox1.xMin(),
                    routeBox1.yMin(),
                    routeBox2.xMax(),
                    routeBox2.yMax());
      Rect extBox;
      Rect drcBox;
      routeBox.bloat(MTSAFEDIST, extBox);
      routeBox.bloat(DRCSAFEDIST, drcBox);
      worker->setRouteBox(routeBox);
      worker->setExtBox(extBox);
      worker->setDrcBox(drcBox);
      worker->setGCellBox(Rect(i, j, max_i, max_j));
      worker->setMazeEndIter(mazeEndIter);
      worker->setDRIter(iter);
      if (dist_on_)
        worker->setDistributed(dist_, dist_ip_, dist_port_, dist_dir_);
      if (!iter) {
        // if (routeBox.xMin() == 441000 && routeBox.yMin() == 816100) {
        //   cout << "@@@ debug: " << i << " " << j << endl;
        // }
        // set boundary pin
        auto bp = initDR_mergeBoundaryPin(i, j, size, routeBox);
        worker->setDRIter(0, bp);
      }
      worker->setRipupMode(ripupMode);
      worker->setFollowGuide(followGuide);
      // TODO: only pass to relevant workers
      worker->setGraphics(graphics_.get());
      worker->setCost(workerDRCCost, workerMarkerCost);

      int batchIdx = (xIdx % batchStepX) * batchStepY + yIdx % batchStepY;
      if (workers[batchIdx].empty()
          || (!dist_on_ && (int) workers[batchIdx].back().size() >= BATCHSIZE)) {
        workers[batchIdx].push_back(vector<unique_ptr<FlexDRWorker>>());
      }
      workers[batchIdx].back().push_back(std::move(worker));

      yIdx++;
    }
    yIdx = 0;
    xIdx++;
  }

  omp_set_num_threads(MAX_THREADS);
<<<<<<< HEAD
  int design_version = 0;
  bool design_updated = true;
=======

  increaseClipsize_ = false;
>>>>>>> ed3d1721
  // parallel execution
  for (auto& workerBatch : workers) {
    ProfileTask profile("DR:checkerboard");
    for (auto& workersInBatch : workerBatch) {
      {
        const std::string batch_name = std::string("DR:batch<")
                                       + std::to_string(workersInBatch.size())
                                       + ">";
        ProfileTask profile(batch_name.c_str());
        if (dist_on_ && design_updated) {
          if (iter != 0 || design_version != 0)
            std::remove(design_path_.c_str());
          design_path_ = fmt::format(
              "{}iter{}_{}.design", dist_dir_, iter, design_version);
          std::unique_ptr<ProfileTask> task;
          if(design_version == 0) {
            serialize_design(SerializationType::WRITE, design_, design_path_);
            task = std::make_unique<ProfileTask>("DIST: SENDING DESIGN");
          } else {
            serializeDesignUpdates(design_, design_path_);
            task = std::make_unique<ProfileTask>("DIST: SENDING UPDATES");
          }
          dst::JobMessage msg(dst::JobMessage::UPDATE_DESIGN,
                              dst::JobMessage::BROADCAST),
              result(dst::JobMessage::NONE);
          std::unique_ptr<dst::JobDescription> desc
              = std::make_unique<RoutingJobDescription>();
          RoutingJobDescription* rjd
              = static_cast<RoutingJobDescription*>(desc.get());
          rjd->setDesignPath(design_path_);
          rjd->setGlobalsPath(globals_path_);
          rjd->setSharedDir(dist_dir_);
          if(design_version == 0)
            rjd->setDesignUpdate(false);
          else
            rjd->setDesignUpdate(true);
          msg.setJobDescription(std::move(desc));
          bool ok = dist_->sendJob(msg, dist_ip_.c_str(), dist_port_, result);
          if (!ok)
            logger_->error(DRT, 304, "Updating design remotely failed");
          design_->clearUpdates();
        }
        if (design_version == 0) {
          ProfileTask task("DIST: dummyUpdate");
          design_->getRegionQuery()->dummyUpdate();
        }
        ++design_version;
        design_updated = false;
        {
          ProfileTask task("DIST: PROCESS_BATCH");
          // multi thread
          ThreadException exception;
          #pragma omp parallel for schedule(dynamic)
          for (int i = 0; i < (int) workersInBatch.size(); i++) {
            try {
              if (dist_on_)
                workersInBatch[i]->distributedMain(getDesign());
              else
                workersInBatch[i]->main(getDesign());
              #pragma omp critical
              {
                cnt++;
                if (VERBOSE > 0) {
                  if (cnt * 1.0 / tot >= prev_perc / 100.0 + 0.1
                      && prev_perc < 90) {
                    if (prev_perc == 0 && t.isExceed(0)) {
                      isExceed = true;
                    }
                    prev_perc += 10;
                    if (isExceed) {
                      logger_->report("    Completing {}% with {} violations.",
                                      prev_perc,
                                      getDesign()->getTopBlock()->getNumMarkers());
                      logger_->report("    {}.", t);
                    }
                  }
                }
              }
            } catch (...) {
              exception.capture();
            }
          }
          exception.rethrow();
          if(dist_on_) {
            int j = 0;
            std::vector<std::vector<std::pair<int, FlexDRWorker*>>> distWorkerBatches(router_->getCloudSize());
            for(int i = 0; i < workersInBatch.size(); i++)
            {
              auto worker = workersInBatch.at(i).get();
              if(!worker->isSkipRouting())
              {
                distWorkerBatches[j].push_back({i, worker});
                j = (j+1) % router_->getCloudSize();
              }
            }
            {
              ProfileTask task("DIST: SERIALIZE+SEND");
              #pragma omp parallel for schedule(dynamic)
              for(int i = 0; i < distWorkerBatches.size(); i++)
                sendWorkers(distWorkerBatches.at(i), workersInBatch);
            }
            logger_->report("    Received Batches:{}.", t);
            std::vector<std::pair<int, std::string>> workers;
            router_->getWorkerResults(workers);
            {
              ProfileTask task("DIST: DESERIALIZING_BATCH");
              #pragma omp parallel for schedule(dynamic)
              for(int i = 0; i < workers.size(); i++)
              {
                deserialize_worker(workersInBatch.at(workers.at(i).first).get(), design_, workers.at(i).second);
              }
            }
            logger_->report("    Deserialized Batches:{}.", t);

          }
        }
      }
      {
        ProfileTask profile("DR:end_batch");
        // single thread
        for (int i = 0; i < (int) workersInBatch.size(); i++) {
<<<<<<< HEAD
          design_updated |= workersInBatch[i]->end(getDesign());
=======
          workersInBatch[i]->end(getDesign());
          if (workersInBatch[i]->isCongested())
              increaseClipsize_ = true;
>>>>>>> ed3d1721
        }
        workersInBatch.clear();
      }
    }
  }

  if (!iter) {
    removeGCell2BoundaryPin();
  }
  if (VERBOSE > 0) {
    if (cnt * 1.0 / tot >= prev_perc / 100.0 + 0.1 && prev_perc >= 90) {
      if (prev_perc == 0 && t.isExceed(0)) {
        isExceed = true;
      }
      prev_perc += 10;
      if (isExceed) {
        logger_->report("    Completing {}% with {} violations.",
                        prev_perc,
                        getDesign()->getTopBlock()->getNumMarkers());
        logger_->report("    {}.", t);
      }
    }
  }
  FlexDRConnectivityChecker checker(getDesign(), logger_, db_, graphics_.get());
  checker.check(iter);
  numViols_.push_back(getDesign()->getTopBlock()->getNumMarkers());
  if (VERBOSE > 0) {
    logger_->info(DRT,
                  199,
                  "  Number of violations = {}.",
                  getDesign()->getTopBlock()->getNumMarkers());
    t.print(logger_);
    cout << flush;
  }
  end();
  if (logger_->debugCheck(DRT, "autotuner", 1)) {
    reportDRC(DRC_RPT_FILE + '-' + std::to_string(iter) + ".rpt");
  }
}

void FlexDR::end(bool writeMetrics)
{
  using ULL = unsigned long long;
  vector<ULL> wlen(getTech()->getLayers().size(), 0);
  vector<ULL> sCut(getTech()->getLayers().size(), 0);
  vector<ULL> mCut(getTech()->getLayers().size(), 0);
  Point bp, ep;
  for (auto& net : getDesign()->getTopBlock()->getNets()) {
    for (auto& shape : net->getShapes()) {
      if (shape->typeId() == frcPathSeg) {
        auto obj = static_cast<frPathSeg*>(shape.get());
        obj->getPoints(bp, ep);
        auto lNum = obj->getLayerNum();
        frCoord psLen = ep.x() - bp.x() + ep.y() - bp.y();
        wlen[lNum] += psLen;
      }
    }
    for (auto& via : net->getVias()) {
      auto lNum = via->getViaDef()->getCutLayerNum();
      if (via->getViaDef()->isMultiCut()) {
        ++mCut[lNum];
      } else {
        ++sCut[lNum];
      }
    }
  }

  const ULL totWlen = std::accumulate(wlen.begin(), wlen.end(), ULL(0));
  const ULL totSCut = std::accumulate(sCut.begin(), sCut.end(), ULL(0));
  const ULL totMCut = std::accumulate(mCut.begin(), mCut.end(), ULL(0));

  if (writeMetrics) {
    logger_->metric("drt::wire length::total",
                    totWlen / getDesign()->getTopBlock()->getDBUPerUU());
    logger_->metric("drt::vias::total", totSCut + totMCut);
  }

  if (VERBOSE > 0) {
    logger_->report("Total wire length = {} um.",
                    totWlen / getDesign()->getTopBlock()->getDBUPerUU());
    for (int i = getTech()->getBottomLayerNum();
         i <= getTech()->getTopLayerNum();
         i++) {
      if (getTech()->getLayer(i)->getType() == dbTechLayerType::ROUTING) {
        logger_->report("Total wire length on LAYER {} = {} um.",
                        getTech()->getLayer(i)->getName(),
                        wlen[i] / getDesign()->getTopBlock()->getDBUPerUU());
      }
    }
    logger_->report("Total number of vias = {}.", totSCut + totMCut);
    if (totMCut > 0) {
      logger_->report("Total number of multi-cut vias = {} ({:5.1f}%).",
                      totMCut,
                      totMCut * 100.0 / (totSCut + totMCut));
      logger_->report("Total number of single-cut vias = {} ({:5.1f}%).",
                      totSCut,
                      totSCut * 100.0 / (totSCut + totMCut));
    }
    logger_->report("Up-via summary (total {}):.", totSCut + totMCut);
    int nameLen = 0;
    for (int i = getTech()->getBottomLayerNum();
         i <= getTech()->getTopLayerNum();
         i++) {
      if (getTech()->getLayer(i)->getType() == dbTechLayerType::CUT) {
        nameLen
            = max(nameLen, (int) getTech()->getLayer(i - 1)->getName().size());
      }
    }
    int maxL = 1 + nameLen + 4 + (int) to_string(totSCut).length();
    if (totMCut) {
      maxL += 9 + 4 + (int) to_string(totMCut).length() + 9 + 4
              + (int) to_string(totSCut + totMCut).length();
    }
    std::ostringstream msg;
    if (totMCut) {
      msg << " " << setw(nameLen + 4 + (int) to_string(totSCut).length() + 9)
          << "single-cut";
      msg << setw(4 + (int) to_string(totMCut).length() + 9) << "multi-cut"
          << setw(4 + (int) to_string(totSCut + totMCut).length()) << "total";
    }
    msg << endl;
    for (int i = 0; i < maxL; i++) {
      msg << "-";
    }
    msg << endl;
    for (int i = getTech()->getBottomLayerNum();
         i <= getTech()->getTopLayerNum();
         i++) {
      if (getTech()->getLayer(i)->getType() == dbTechLayerType::CUT) {
        msg << " " << setw(nameLen) << getTech()->getLayer(i - 1)->getName()
            << "    " << setw((int) to_string(totSCut).length()) << sCut[i];
        if (totMCut) {
          msg << " (" << setw(5)
              << (double) ((sCut[i] + mCut[i])
                               ? sCut[i] * 100.0 / (sCut[i] + mCut[i])
                               : 0.0)
              << "%)";
          msg << "    " << setw((int) to_string(totMCut).length()) << mCut[i]
              << " (" << setw(5)
              << (double) ((sCut[i] + mCut[i])
                               ? mCut[i] * 100.0 / (sCut[i] + mCut[i])
                               : 0.0)
              << "%)"
              << "    " << setw((int) to_string(totSCut + totMCut).length())
              << sCut[i] + mCut[i];
        }
        msg << endl;
      }
    }
    for (int i = 0; i < maxL; i++) {
      msg << "-";
    }
    msg << endl;
    msg << " " << setw(nameLen) << ""
        << "    " << setw((int) to_string(totSCut).length()) << totSCut;
    if (totMCut) {
      msg << " (" << setw(5)
          << (double) ((totSCut + totMCut)
                           ? totSCut * 100.0 / (totSCut + totMCut)
                           : 0.0)
          << "%)";
      msg << "    " << setw((int) to_string(totMCut).length()) << totMCut
          << " (" << setw(5)
          << (double) ((totSCut + totMCut)
                           ? totMCut * 100.0 / (totSCut + totMCut)
                           : 0.0)
          << "%)"
          << "    " << setw((int) to_string(totSCut + totMCut).length())
          << totSCut + totMCut;
    }
    msg << endl << endl;
    logger_->report("{}", msg.str());
  }
}

void FlexDR::reportDRC(const string& file_name)
{
  double dbu = getTech()->getDBUPerUU();

  if (file_name == string("")) {
    if (VERBOSE > 0) {
      logger_->warn(
          DRT,
          290,
          "Waring: no DRC report specified, skipped writing DRC report");
    }
    return;
  }

  ofstream drcRpt(file_name.c_str());
  if (drcRpt.is_open()) {
    for (auto& marker : getDesign()->getTopBlock()->getMarkers()) {
      auto con = marker->getConstraint();
      drcRpt << "  violation type: ";
      if (con) {
        switch (con->typeId()) {
          case frConstraintTypeEnum::frcShortConstraint: {
            if (getTech()->getLayer(marker->getLayerNum())->getType()
                == dbTechLayerType::ROUTING) {
              drcRpt << "Short";
            } else if (getTech()->getLayer(marker->getLayerNum())->getType()
                       == dbTechLayerType::CUT) {
              drcRpt << "CShort";
            }
            break;
          }
          case frConstraintTypeEnum::frcMinWidthConstraint:
            drcRpt << "MinWid";
            break;
          case frConstraintTypeEnum::frcSpacingConstraint:
            drcRpt << "MetSpc";
            break;
          case frConstraintTypeEnum::frcSpacingEndOfLineConstraint:
            drcRpt << "EOLSpc";
            break;
          case frConstraintTypeEnum::frcSpacingTablePrlConstraint:
            drcRpt << "MetSpc";
            break;
          case frConstraintTypeEnum::frcCutSpacingConstraint:
            drcRpt << "CutSpc";
            break;
          case frConstraintTypeEnum::frcMinStepConstraint:
            drcRpt << "MinStp";
            break;
          case frConstraintTypeEnum::frcNonSufficientMetalConstraint:
            drcRpt << "NSMet";
            break;
          case frConstraintTypeEnum::frcSpacingSamenetConstraint:
            drcRpt << "MetSpc";
            break;
          case frConstraintTypeEnum::frcOffGridConstraint:
            drcRpt << "OffGrid";
            break;
          case frConstraintTypeEnum::frcMinEnclosedAreaConstraint:
            drcRpt << "MinHole";
            break;
          case frConstraintTypeEnum::frcAreaConstraint:
            drcRpt << "MinArea";
            break;
          case frConstraintTypeEnum::frcLef58CornerSpacingConstraint:
            drcRpt << "CornerSpc";
            break;
          case frConstraintTypeEnum::frcLef58CutSpacingConstraint:
            drcRpt << "CutSpc";
            break;
          case frConstraintTypeEnum::frcLef58RectOnlyConstraint:
            drcRpt << "RectOnly";
            break;
          case frConstraintTypeEnum::frcLef58RightWayOnGridOnlyConstraint:
            drcRpt << "RightWayOnGridOnly";
            break;
          case frConstraintTypeEnum::frcLef58MinStepConstraint:
            drcRpt << "MinStp";
            break;
          case frConstraintTypeEnum::frcSpacingTableInfluenceConstraint:
            drcRpt << "MetSpcInf";
            break;
          case frConstraintTypeEnum::frcSpacingEndOfLineParallelEdgeConstraint:
            drcRpt << "SpacingEndOfLineParallelEdge";
            break;
          case frConstraintTypeEnum::frcSpacingTableConstraint:
            drcRpt << "SpacingTable";
            break;
          case frConstraintTypeEnum::frcSpacingTableTwConstraint:
            drcRpt << "SpacingTableTw";
            break;
          case frConstraintTypeEnum::frcLef58SpacingTableConstraint:
            drcRpt << "Lef58SpacingTable";
            break;
          case frConstraintTypeEnum::frcLef58CutSpacingTableConstraint:
            drcRpt << "Lef58CutSpacingTable";
            break;
          case frConstraintTypeEnum::frcLef58CutSpacingTablePrlConstraint:
            drcRpt << "Lef58CutSpacingTablePrl";
            break;
          case frConstraintTypeEnum::frcLef58CutSpacingTableLayerConstraint:
            drcRpt << "Lef58CutSpacingTableLayer";
            break;
          case frConstraintTypeEnum::frcLef58CutSpacingParallelWithinConstraint:
            drcRpt << "Lef58CutSpacingParallelWithin";
            break;
          case frConstraintTypeEnum::frcLef58CutSpacingAdjacentCutsConstraint:
            drcRpt << "Lef58CutSpacingAdjacentCuts";
            break;
          case frConstraintTypeEnum::frcLef58CutSpacingLayerConstraint:
            drcRpt << "Lef58CutSpacingLayer";
            break;
          case frConstraintTypeEnum::frcMinimumcutConstraint:
            drcRpt << "Minimumcut";
            break;
          case frConstraintTypeEnum::
              frcLef58CornerSpacingConcaveCornerConstraint:
            drcRpt << "Lef58CornerSpacingConcaveCorner";
            break;
          case frConstraintTypeEnum::
              frcLef58CornerSpacingConvexCornerConstraint:
            drcRpt << "Lef58CornerSpacingConvexCorner";
            break;
          case frConstraintTypeEnum::frcLef58CornerSpacingSpacingConstraint:
            drcRpt << "Lef58CornerSpacingSpacing";
            break;
          case frConstraintTypeEnum::frcLef58CornerSpacingSpacing1DConstraint:
            drcRpt << "Lef58CornerSpacingSpacing1D";
            break;
          case frConstraintTypeEnum::frcLef58CornerSpacingSpacing2DConstraint:
            drcRpt << "Lef58CornerSpacingSpacing2D";
            break;
          case frConstraintTypeEnum::frcLef58SpacingEndOfLineConstraint:
            drcRpt << "Lef58SpacingEndOfLine";
            break;
          case frConstraintTypeEnum::frcLef58SpacingEndOfLineWithinConstraint:
            drcRpt << "Lef58SpacingEndOfLineWithin";
            break;
          case frConstraintTypeEnum::
              frcLef58SpacingEndOfLineWithinEndToEndConstraint:
            drcRpt << "Lef58SpacingEndOfLineWithinEndToEnd";
            break;
          case frConstraintTypeEnum::
              frcLef58SpacingEndOfLineWithinEncloseCutConstraint:
            drcRpt << "Lef58SpacingEndOfLineWithinEncloseCut";
            break;
          case frConstraintTypeEnum::
              frcLef58SpacingEndOfLineWithinParallelEdgeConstraint:
            drcRpt << "Lef58SpacingEndOfLineWithinParallelEdge";
            break;
          case frConstraintTypeEnum::
              frcLef58SpacingEndOfLineWithinMaxMinLengthConstraint:
            drcRpt << "Lef58SpacingEndOfLineWithinMaxMinLength";
            break;
          case frConstraintTypeEnum::frcLef58CutClassConstraint:
            drcRpt << "Lef58CutClass";
            break;
          case frConstraintTypeEnum::frcRecheckConstraint:
            drcRpt << "Recheck";
            break;
          case frConstraintTypeEnum::frcLef58EolExtensionConstraint:
            drcRpt << "Lef58EolExtension";
            break;
          case frConstraintTypeEnum::frcLef58EolKeepOutConstraint:
            drcRpt << "Lef58EolKeepOut";
            break;
        }
      } else {
        drcRpt << "nullptr";
      }
      drcRpt << endl;
      // get source(s) of violation
      // format: type:name/identifier
      drcRpt << "    srcs: ";
      for (auto src : marker->getSrcs()) {
        if (src) {
          switch (src->typeId()) {
            case frcNet:
              drcRpt << "net:" << (static_cast<frNet*>(src))->getName() << " ";
              break;
            case frcInstTerm: {
              frInstTerm* instTerm = (static_cast<frInstTerm*>(src));
              drcRpt << "iterm:" << instTerm->getInst()->getName() << "/"
                     << instTerm->getTerm()->getName() << " ";
              break;
            }
            case frcBTerm: {
              frBTerm* bterm = (static_cast<frBTerm*>(src));
              drcRpt << "bterm:" << bterm->getName() << " ";
              break;
            }
            case frcInstBlockage: {
              frInstBlockage* instBlockage
                  = (static_cast<frInstBlockage*>(src));
              drcRpt << "inst:" << instBlockage->getInst()->getName() << " ";
              break;
            }
            case frcBlockage: {
              drcRpt << "obstruction: ";
              break;
            }
            default:
              logger_->error(DRT,
                             291,
                             "Unexpected source type in marker: {}",
                             src->typeId());
          }
        }
      }
      drcRpt << "\n";
      // get violation bbox
      Rect bbox;
      marker->getBBox(bbox);
      drcRpt << "    bbox = ( " << bbox.xMin() / dbu << ", "
             << bbox.yMin() / dbu << " ) - ( " << bbox.xMax() / dbu << ", "
             << bbox.yMax() / dbu << " ) on Layer ";
      if (getTech()->getLayer(marker->getLayerNum())->getType()
              == dbTechLayerType::CUT
          && marker->getLayerNum() - 1 >= getTech()->getBottomLayerNum()) {
        drcRpt << getTech()->getLayer(marker->getLayerNum() - 1)->getName()
               << "\n";
      } else {
        drcRpt << getTech()->getLayer(marker->getLayerNum())->getName() << "\n";
      }
    }
  } else {
    cout << "Error: Fail to open DRC report file\n";
  }
}

int FlexDR::main()
{
  ProfileTask profile("DR:main");
  init();
  frTime t;
  if (VERBOSE > 0) {
    logger_->info(DRT, 194, "Start detail routing.");
  }

  int iterNum = 0;
  searchRepair(
      iterNum++ /*  0 */, 7, 0, 3, ROUTESHAPECOST, 0 /*MAARKERCOST*/, 1, true);
  searchRepair(iterNum++ /*  1 */,
               7,
               -2,
               3,
               ROUTESHAPECOST,
               ROUTESHAPECOST /*MAARKERCOST*/,
               1,
               true);
  searchRepair(iterNum++ /*  2 */,
               7,
               -5,
               3,
               ROUTESHAPECOST,
               ROUTESHAPECOST /*MAARKERCOST*/,
               1,
               true);
  searchRepair(
      iterNum++ /*  3 */, 7, 0, 8, ROUTESHAPECOST, MARKERCOST, 0, false);
  searchRepair(
      iterNum++ /*  4 */, 7, -1, 8, ROUTESHAPECOST, MARKERCOST, 0, false);
  searchRepair(
      iterNum++ /*  5 */, 7, -2, 8, ROUTESHAPECOST, MARKERCOST, 0, false);
  searchRepair(
      iterNum++ /*  6 */, 7, -3, 8, ROUTESHAPECOST, MARKERCOST, 0, false);
  searchRepair(
      iterNum++ /*  7 */, 7, -4, 8, ROUTESHAPECOST, MARKERCOST, 0, false);
  searchRepair(
      iterNum++ /*  8 */, 7, -5, 8, ROUTESHAPECOST, MARKERCOST, 0, false);
  searchRepair(
      iterNum++ /*  9 */, 7, -6, 8, ROUTESHAPECOST, MARKERCOST, 0, false);
  searchRepair(
      iterNum++ /* 10 */, 7, 0, 8, ROUTESHAPECOST * 2, MARKERCOST, 0, false);
  searchRepair(
      iterNum++ /* 11 */, 7, -1, 8, ROUTESHAPECOST * 2, MARKERCOST, 0, false);
  searchRepair(
      iterNum++ /* 12 */, 7, -2, 8, ROUTESHAPECOST * 2, MARKERCOST, 0, false);
  searchRepair(
      iterNum++ /* 13 */, 7, -3, 8, ROUTESHAPECOST * 2, MARKERCOST, 0, false);
  searchRepair(
      iterNum++ /* 14 */, 7, -4, 8, ROUTESHAPECOST * 2, MARKERCOST, 0, false);
  searchRepair(
      iterNum++ /* 15 */, 7, -5, 8, ROUTESHAPECOST * 2, MARKERCOST, 0, false);
  searchRepair(
      iterNum++ /* 16 */, 7, -6, 8, ROUTESHAPECOST * 2, MARKERCOST, 0, false);
  searchRepair(
      iterNum++ /* 17 - ra'*/, 7, -3, 8, ROUTESHAPECOST, MARKERCOST, 1, false);
  searchRepair(
      iterNum++ /* 18 */, 7, 0, 8, ROUTESHAPECOST * 4, MARKERCOST, 0, false);
  searchRepair(
      iterNum++ /* 19 */, 7, -1, 8, ROUTESHAPECOST * 4, MARKERCOST, 0, false);
  searchRepair(
      iterNum++ /* 20 */, 7, -2, 8, ROUTESHAPECOST * 4, MARKERCOST, 0, false);
  searchRepair(
      iterNum++ /* 21 */, 7, -3, 8, ROUTESHAPECOST * 4, MARKERCOST, 0, false);
  searchRepair(
      iterNum++ /* 22 */, 7, -4, 8, ROUTESHAPECOST * 4, MARKERCOST, 0, false);
  searchRepair(
      iterNum++ /* 23 */, 7, -5, 8, ROUTESHAPECOST * 4, MARKERCOST, 0, false);
  searchRepair(
      iterNum++ /* 24 */, 7, -6, 8, ROUTESHAPECOST * 4, MARKERCOST, 0, false);
  searchRepair(
      iterNum++ /* 25 - ra'*/, 5, -2, 8, ROUTESHAPECOST, MARKERCOST, 1, false);
  searchRepair(iterNum++ /* 26 */,
               7,
               0,
               8,
               ROUTESHAPECOST * 8,
               MARKERCOST * 2,
               0,
               false);
  searchRepair(iterNum++ /* 27 */,
               7,
               -1,
               8,
               ROUTESHAPECOST * 8,
               MARKERCOST * 2,
               0,
               false);
  searchRepair(iterNum++ /* 28 */,
               7,
               -2,
               8,
               ROUTESHAPECOST * 8,
               MARKERCOST * 2,
               0,
               false);
  searchRepair(iterNum++ /* 29 */,
               7,
               -3,
               8,
               ROUTESHAPECOST * 8,
               MARKERCOST * 2,
               0,
               false);
  searchRepair(iterNum++ /* 30 */,
               7,
               -4,
               8,
               ROUTESHAPECOST * 8,
               MARKERCOST * 2,
               0,
               false);
  searchRepair(iterNum++ /* 31 */,
               7,
               -5,
               8,
               ROUTESHAPECOST * 8,
               MARKERCOST * 2,
               0,
               false);
  searchRepair(iterNum++ /* 32 */,
               7,
               -6,
               8,
               ROUTESHAPECOST * 8,
               MARKERCOST * 2,
               0,
               false);
  searchRepair(
      iterNum++ /* 33 - ra'*/, 3, -1, 8, ROUTESHAPECOST, MARKERCOST, 1, false);
  searchRepair(iterNum++ /* 34 */,
               7,
               0,
               8,
               ROUTESHAPECOST * 16,
               MARKERCOST * 4,
               0,
               false);
  searchRepair(iterNum++ /* 35 */,
               7,
               -1,
               8,
               ROUTESHAPECOST * 16,
               MARKERCOST * 4,
               0,
               false);
  searchRepair(iterNum++ /* 36 */,
               7,
               -2,
               8,
               ROUTESHAPECOST * 16,
               MARKERCOST * 4,
               0,
               false);
  searchRepair(iterNum++ /* 37 */,
               7,
               -3,
               8,
               ROUTESHAPECOST * 16,
               MARKERCOST * 4,
               0,
               false);
  searchRepair(iterNum++ /* 38 */,
               7,
               -4,
               8,
               ROUTESHAPECOST * 16,
               MARKERCOST * 4,
               0,
               false);
  searchRepair(iterNum++ /* 39 */,
               7,
               -5,
               8,
               ROUTESHAPECOST * 16,
               MARKERCOST * 4,
               0,
               false);
  searchRepair(iterNum++ /* 40 */,
               7,
               -6,
               8,
               ROUTESHAPECOST * 16,
               MARKERCOST * 4,
               0,
               false);
  searchRepair(
      iterNum++ /* 41 - ra'*/, 3, -2, 8, ROUTESHAPECOST, MARKERCOST, 1, false);
  searchRepair(iterNum++ /* 42 */,
               7,
               0,
               16,
               ROUTESHAPECOST * 16,
               MARKERCOST * 4,
               0,
               false);
  searchRepair(iterNum++ /* 43 */,
               7,
               -1,
               16,
               ROUTESHAPECOST * 16,
               MARKERCOST * 4,
               0,
               false);
  searchRepair(iterNum++ /* 44 */,
               7,
               -2,
               16,
               ROUTESHAPECOST * 16,
               MARKERCOST * 4,
               0,
               false);
  searchRepair(iterNum++ /* 45 */,
               7,
               -3,
               16,
               ROUTESHAPECOST * 16,
               MARKERCOST * 4,
               0,
               false);
  searchRepair(iterNum++ /* 46 */,
               7,
               -4,
               16,
               ROUTESHAPECOST * 16,
               MARKERCOST * 4,
               0,
               false);
  searchRepair(iterNum++ /* 47 */,
               7,
               -5,
               16,
               ROUTESHAPECOST * 16,
               MARKERCOST * 4,
               0,
               false);
  searchRepair(iterNum++ /* 48 */,
               7,
               -6,
               16,
               ROUTESHAPECOST * 16,
               MARKERCOST * 4,
               0,
               false);
  searchRepair(
      iterNum++ /* 49 - ra'*/, 3, -0, 8, ROUTESHAPECOST, MARKERCOST, 1, false);
  searchRepair(iterNum++ /* 50 */,
               7,
               0,
               32,
               ROUTESHAPECOST * 32,
               MARKERCOST * 8,
               0,
               false);
  searchRepair(iterNum++ /* 51 */,
               7,
               -1,
               32,
               ROUTESHAPECOST * 32,
               MARKERCOST * 8,
               0,
               false);
  searchRepair(iterNum++ /* 52 */,
               7,
               -2,
               32,
               ROUTESHAPECOST * 32,
               MARKERCOST * 8,
               0,
               false);
  searchRepair(iterNum++ /* 53 */,
               7,
               -3,
               32,
               ROUTESHAPECOST * 32,
               MARKERCOST * 8,
               0,
               false);
  searchRepair(iterNum++ /* 54 */,
               7,
               -4,
               32,
               ROUTESHAPECOST * 32,
               MARKERCOST * 8,
               0,
               false);
  searchRepair(iterNum++ /* 55 */,
               7,
               -5,
               32,
               ROUTESHAPECOST * 32,
               MARKERCOST * 8,
               0,
               false);
  searchRepair(iterNum++ /* 56 */,
               7,
               -6,
               32,
               ROUTESHAPECOST * 32,
               MARKERCOST * 8,
               0,
               false);
  searchRepair(
      iterNum++ /* 57 - ra'*/, 3, -1, 8, ROUTESHAPECOST, MARKERCOST, 1, false);
  searchRepair(iterNum++ /* 58 */,
               7,
               0,
               64,
               ROUTESHAPECOST * 64,
               MARKERCOST * 16,
               0,
               false);
  searchRepair(iterNum++ /* 59 */,
               7,
               -1,
               64,
               ROUTESHAPECOST * 64,
               MARKERCOST * 16,
               0,
               false);
  searchRepair(iterNum++ /* 60 */,
               7,
               -2,
               64,
               ROUTESHAPECOST * 64,
               MARKERCOST * 16,
               0,
               false);
  searchRepair(iterNum++ /* 61 */,
               7,
               -3,
               64,
               ROUTESHAPECOST * 64,
               MARKERCOST * 16,
               0,
               false);
  searchRepair(iterNum++ /* 56 */,
               7,
               -4,
               64,
               ROUTESHAPECOST * 64,
               MARKERCOST * 16,
               0,
               false);
  searchRepair(iterNum++ /* 62 */,
               7,
               -5,
               64,
               ROUTESHAPECOST * 64,
               MARKERCOST * 16,
               0,
               false);
  searchRepair(iterNum++ /* 63 */,
               7,
               -6,
               64,
               ROUTESHAPECOST * 64,
               MARKERCOST * 16,
               0,
               false);

  if (DRC_RPT_FILE != string("")) {
    reportDRC(DRC_RPT_FILE);
  }
  if (VERBOSE > 0) {
    logger_->info(DRT, 198, "Complete detail routing.");
    end(/* writeMetrics */ true);
  }
  if (VERBOSE > 0) {
    t.print(logger_);
    cout << endl;
  }
  return 0;
}

void FlexDR::sendWorkers(const std::vector<std::pair<int, FlexDRWorker*>>& remote_batch, std::vector<std::unique_ptr<FlexDRWorker>>& batch)
{
  if(remote_batch.empty())
    return;
  std::vector<std::pair<int, std::string>> workers;
  {
    ProfileTask task("DIST: SERIALIZE_BATCH");
    for(auto& [idx, worker] : remote_batch)
    {
      std::string workerStr;
      serialize_worker(worker, workerStr);
      workers.push_back({idx, workerStr});
    }
  }
  std::string remote_ip = dist_ip_;
  unsigned short remote_port = dist_port_;
  if(router_->getCloudSize() > 1)
  {
    dst::JobMessage msg(dst::JobMessage::BALANCER), result(dst::JobMessage::NONE);
    bool ok = dist_->sendJob(msg, dist_ip_.c_str(), dist_port_, result);
    if(!ok) {
      logger_->error(utl::DRT, 7461, "Balancer failed");
    } else {
      dst::BalancerJobDescription* desc = static_cast<dst::BalancerJobDescription*>(result.getJobDescription());
      remote_ip = desc->getWorkerIP();
      remote_port = desc->getWorkerPort();
    }
  }
  {
    dst::JobMessage msg(dst::JobMessage::ROUTING), result(dst::JobMessage::NONE);
    std::unique_ptr<dst::JobDescription> desc
        = std::make_unique<RoutingJobDescription>();
    RoutingJobDescription* rjd = static_cast<RoutingJobDescription*>(desc.get());
    rjd->setWorkers(workers);
    rjd->setDesignPath(design_path_);
    rjd->setGlobalsPath(globals_path_);
    rjd->setSharedDir(dist_dir_);
    rjd->reply_serialized_ = true;
    rjd->send_every_ = 20;
    msg.setJobDescription(std::move(desc));
    ProfileTask task("DIST: SENDJOB");
    bool ok = dist_->sendJobMultiResult(msg, remote_ip.c_str(), remote_port, result);
    if (!ok) {
      logger_->error(utl::DRT, 500, "Sending worker {} failed");
    }
    for(const auto& one_desc : result.getAccumelatedDescriptions())
    {
      RoutingJobDescription* result_desc = static_cast<RoutingJobDescription*>(one_desc.get());
      router_->addWorkerResults(result_desc->getWorkers());
    }
  }
}

template <class Archive>
void FlexDRWorker::serialize(Archive& ar, const unsigned int version)
{
  // // We always serialize before calling main on the work unit so various
  // // fields are empty and don't need to be serialized.  I skip these to
  // // save having to write lots of serializers that will never be called.
  // if (!apSVia_.empty() || !nets_.empty() || !owner2nets_.empty()
  //     || !rq_.isEmpty() || gcWorker_) {
  //   logger_->error(DRT, 999, "Can't serialize used worker");
  // }

  // The logger_, graphics_ and debugSettings_ are handled by the caller to
  // use the current ones.
  frDesign* design = ar.getDesign();
  design_ = design;
  (ar) & via_data_;
  (ar) & routeBox_;
  (ar) & extBox_;
  (ar) & drcBox_;
  (ar) & gcellBox_;
  (ar) & drIter_;
  (ar) & mazeEndIter_;
  (ar) & followGuide_;
  (ar) & needRecheck_;
  (ar) & skipRouting_;
  (ar) & ripupMode_;
  (ar) & workerDRCCost_;
  (ar) & workerMarkerCost_;
  (ar) & pinCnt_;
  (ar) & initNumMarkers_;
  (ar) & apSVia_;
  (ar) & planarHistoryMarkers_;
  (ar) & viaHistoryMarkers_;
  (ar) & historyMarkers_;
  (ar) & nets_;
  (ar) & gridGraph_;
  (ar) & markers_;
  (ar) & bestMarkers_;
  (ar) & rq_;
  if (is_loading(ar)) {
    // boundaryPin_
    int sz;
    (ar) & sz;
    while (sz--) {
      frBlockObject* obj;
      serializeBlockObject(ar, obj);
      std::set<std::pair<Point, frLayerNum>> val;
      (ar) & val;
      boundaryPin_[(frNet*) obj] = val;
    }
    // owner2nets_
    for (auto& net : nets_) {
      owner2nets_[net->getFrNet()].push_back(net.get());
    }
    dist_on_ = true;
  } else {
    // boundaryPin_
    int sz = boundaryPin_.size();
    (ar) & sz;
    for (auto& [net, value] : boundaryPin_) {
      frBlockObject* obj = (frBlockObject*) net;
      serializeBlockObject(ar, obj);
      (ar) & value;
    }
  }
}

std::unique_ptr<FlexDRWorker> FlexDRWorker::load(const std::string& workerStr,
                                                 utl::Logger* logger,
                                                 fr::frDesign* design,
                                                 FlexDRGraphics* graphics)
{
  auto worker = std::make_unique<FlexDRWorker>();
  deserialize_worker(worker.get(), design, workerStr);

  // We need to fix up the fields we want from the current run rather
  // than the stored ones.
  worker->setLogger(logger);
  worker->setGraphics(graphics);

  return worker;
}

// Explicit instantiations
template void FlexDRWorker::serialize<frIArchive>(
    frIArchive& ar,
    const unsigned int file_version);

template void FlexDRWorker::serialize<frOArchive>(
    frOArchive& ar,
    const unsigned int file_version);<|MERGE_RESOLUTION|>--- conflicted
+++ resolved
@@ -157,14 +157,9 @@
   return true;
 }
 
-<<<<<<< HEAD
 FlexDR::FlexDR(triton_route::TritonRoute* router, frDesign* designIn, Logger* loggerIn, odb::dbDatabase* dbIn)
-    : router_(router), design_(designIn), logger_(loggerIn), db_(dbIn), dist_on_(false)
-=======
-FlexDR::FlexDR(frDesign* designIn, Logger* loggerIn, odb::dbDatabase* dbIn)
-    : design_(designIn), logger_(loggerIn), db_(dbIn), dist_on_(false), 
-        increaseClipsize_(false), clipSizeInc_(0)
->>>>>>> ed3d1721
+    : router_(router), design_(designIn), logger_(loggerIn), db_(dbIn), dist_on_(false),
+      increaseClipsize_(false), clipSizeInc_(0)
 {
 }
 
@@ -1734,13 +1729,10 @@
   }
 
   omp_set_num_threads(MAX_THREADS);
-<<<<<<< HEAD
   int design_version = 0;
   bool design_updated = true;
-=======
 
   increaseClipsize_ = false;
->>>>>>> ed3d1721
   // parallel execution
   for (auto& workerBatch : workers) {
     ProfileTask profile("DR:checkerboard");
@@ -1862,13 +1854,9 @@
         ProfileTask profile("DR:end_batch");
         // single thread
         for (int i = 0; i < (int) workersInBatch.size(); i++) {
-<<<<<<< HEAD
           design_updated |= workersInBatch[i]->end(getDesign());
-=======
-          workersInBatch[i]->end(getDesign());
           if (workersInBatch[i]->isCongested())
-              increaseClipsize_ = true;
->>>>>>> ed3d1721
+            increaseClipsize_ = true;
         }
         workersInBatch.clear();
       }
@@ -2743,6 +2731,7 @@
   (ar) & markers_;
   (ar) & bestMarkers_;
   (ar) & rq_;
+  (ar) & isCongested_;
   if (is_loading(ar)) {
     // boundaryPin_
     int sz;
