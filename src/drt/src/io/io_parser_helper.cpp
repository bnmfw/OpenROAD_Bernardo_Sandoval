--- conflicted
+++ resolved
@@ -633,53 +633,6 @@
   }
 }
 
-<<<<<<< HEAD
-=======
-void io::Parser::initConstraints()
-{
-  for (auto& layer : tech->getLayers()) {
-    if (layer->getType() == odb::dbTechLayerType::CUT) {
-      auto viaDef = layer->getDefaultViaDef();
-      if (viaDef == nullptr)
-        continue;
-      frVia via(viaDef);
-      Rect tmpBx;
-      via.getCutBBox(tmpBx);
-      frString cutClass1 = "";
-      auto cutClassIdx1 = layer->getCutClassIdx(tmpBx.minDXDY(), tmpBx.maxDXDY());
-      if (cutClassIdx1 >= 0)
-        cutClass1 = layer->getCutClass(cutClassIdx1)->getName();
-      if (layer->hasLef58DiffNetCutSpcTblConstraint()) {
-        auto con = layer->getLef58DiffNetCutSpcTblConstraint();
-        auto dbRule = con->getODBRule();
-        con->setDefaultSpacing(dbRule->getMaxSpacing(cutClass1, cutClass1));
-        con->setDefaultCenterToCenter(
-            dbRule->isCenterToCenter(cutClass1, cutClass1)
-            || dbRule->isCenterAndEdge(cutClass1, cutClass1));
-      }
-      if (layer->hasLef58DefaultInterCutSpcTblConstraint()) {
-        auto con = layer->getLef58DefaultInterCutSpcTblConstraint();
-        auto dbRule = con->getODBRule();
-        auto secondLayer = tech->getLayer(dbRule->getSecondLayer()->getName());
-        viaDef = secondLayer->getDefaultViaDef();
-        if (viaDef != nullptr) {
-          via.getCutBBox(tmpBx);
-          frString cutClass2 = "";
-          auto cutClassIdx2
-              = secondLayer->getCutClassIdx(tmpBx.minDXDY(), tmpBx.maxDXDY());
-          if (cutClassIdx2 >= 0)
-            cutClass2 = secondLayer->getCutClass(cutClassIdx2)->getName();
-          con->setDefaultSpacing(dbRule->getMaxSpacing(cutClass1, cutClass2));
-          con->setDefaultCenterToCenter(
-              dbRule->isCenterToCenter(cutClass1, cutClass2)
-              || dbRule->isCenterAndEdge(cutClass1, cutClass2));
-        }
-      }
-    }
-  }
-}
-
->>>>>>> d4f21579
 void io::Parser::postProcess()
 {
   initDefaultVias();
