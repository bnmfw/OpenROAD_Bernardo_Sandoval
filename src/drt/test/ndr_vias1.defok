VERSION 5.8 ;
DIVIDERCHAR "/" ;
BUSBITCHARS "[]" ;
DESIGN gcd ;
UNITS DISTANCE MICRONS 1000 ;
DIEAREA ( 0 0 ) ( 299960 300130 ) ;
ROW ROW_0 unithd 10120 10880 N DO 608 BY 1 STEP 460 0 ;
ROW ROW_1 unithd 10120 13600 FS DO 608 BY 1 STEP 460 0 ;
ROW ROW_2 unithd 10120 16320 N DO 608 BY 1 STEP 460 0 ;
ROW ROW_3 unithd 10120 19040 FS DO 608 BY 1 STEP 460 0 ;
ROW ROW_4 unithd 10120 21760 N DO 608 BY 1 STEP 460 0 ;
ROW ROW_5 unithd 10120 24480 FS DO 608 BY 1 STEP 460 0 ;
ROW ROW_6 unithd 10120 27200 N DO 608 BY 1 STEP 460 0 ;
ROW ROW_7 unithd 10120 29920 FS DO 608 BY 1 STEP 460 0 ;
ROW ROW_8 unithd 10120 32640 N DO 608 BY 1 STEP 460 0 ;
ROW ROW_9 unithd 10120 35360 FS DO 608 BY 1 STEP 460 0 ;
ROW ROW_10 unithd 10120 38080 N DO 608 BY 1 STEP 460 0 ;
ROW ROW_11 unithd 10120 40800 FS DO 608 BY 1 STEP 460 0 ;
ROW ROW_12 unithd 10120 43520 N DO 608 BY 1 STEP 460 0 ;
ROW ROW_13 unithd 10120 46240 FS DO 608 BY 1 STEP 460 0 ;
ROW ROW_14 unithd 10120 48960 N DO 608 BY 1 STEP 460 0 ;
ROW ROW_15 unithd 10120 51680 FS DO 608 BY 1 STEP 460 0 ;
ROW ROW_16 unithd 10120 54400 N DO 608 BY 1 STEP 460 0 ;
ROW ROW_17 unithd 10120 57120 FS DO 608 BY 1 STEP 460 0 ;
ROW ROW_18 unithd 10120 59840 N DO 608 BY 1 STEP 460 0 ;
ROW ROW_19 unithd 10120 62560 FS DO 608 BY 1 STEP 460 0 ;
ROW ROW_20 unithd 10120 65280 N DO 608 BY 1 STEP 460 0 ;
ROW ROW_21 unithd 10120 68000 FS DO 608 BY 1 STEP 460 0 ;
ROW ROW_22 unithd 10120 70720 N DO 608 BY 1 STEP 460 0 ;
ROW ROW_23 unithd 10120 73440 FS DO 608 BY 1 STEP 460 0 ;
ROW ROW_24 unithd 10120 76160 N DO 608 BY 1 STEP 460 0 ;
ROW ROW_25 unithd 10120 78880 FS DO 608 BY 1 STEP 460 0 ;
ROW ROW_26 unithd 10120 81600 N DO 608 BY 1 STEP 460 0 ;
ROW ROW_27 unithd 10120 84320 FS DO 608 BY 1 STEP 460 0 ;
ROW ROW_28 unithd 10120 87040 N DO 608 BY 1 STEP 460 0 ;
ROW ROW_29 unithd 10120 89760 FS DO 608 BY 1 STEP 460 0 ;
ROW ROW_30 unithd 10120 92480 N DO 608 BY 1 STEP 460 0 ;
ROW ROW_31 unithd 10120 95200 FS DO 608 BY 1 STEP 460 0 ;
ROW ROW_32 unithd 10120 97920 N DO 608 BY 1 STEP 460 0 ;
ROW ROW_33 unithd 10120 100640 FS DO 608 BY 1 STEP 460 0 ;
ROW ROW_34 unithd 10120 103360 N DO 608 BY 1 STEP 460 0 ;
ROW ROW_35 unithd 10120 106080 FS DO 608 BY 1 STEP 460 0 ;
ROW ROW_36 unithd 10120 108800 N DO 608 BY 1 STEP 460 0 ;
ROW ROW_37 unithd 10120 111520 FS DO 608 BY 1 STEP 460 0 ;
ROW ROW_38 unithd 10120 114240 N DO 608 BY 1 STEP 460 0 ;
ROW ROW_39 unithd 10120 116960 FS DO 608 BY 1 STEP 460 0 ;
ROW ROW_40 unithd 10120 119680 N DO 608 BY 1 STEP 460 0 ;
ROW ROW_41 unithd 10120 122400 FS DO 608 BY 1 STEP 460 0 ;
ROW ROW_42 unithd 10120 125120 N DO 608 BY 1 STEP 460 0 ;
ROW ROW_43 unithd 10120 127840 FS DO 608 BY 1 STEP 460 0 ;
ROW ROW_44 unithd 10120 130560 N DO 608 BY 1 STEP 460 0 ;
ROW ROW_45 unithd 10120 133280 FS DO 608 BY 1 STEP 460 0 ;
ROW ROW_46 unithd 10120 136000 N DO 608 BY 1 STEP 460 0 ;
ROW ROW_47 unithd 10120 138720 FS DO 608 BY 1 STEP 460 0 ;
ROW ROW_48 unithd 10120 141440 N DO 608 BY 1 STEP 460 0 ;
ROW ROW_49 unithd 10120 144160 FS DO 608 BY 1 STEP 460 0 ;
ROW ROW_50 unithd 10120 146880 N DO 608 BY 1 STEP 460 0 ;
ROW ROW_51 unithd 10120 149600 FS DO 608 BY 1 STEP 460 0 ;
ROW ROW_52 unithd 10120 152320 N DO 608 BY 1 STEP 460 0 ;
ROW ROW_53 unithd 10120 155040 FS DO 608 BY 1 STEP 460 0 ;
ROW ROW_54 unithd 10120 157760 N DO 608 BY 1 STEP 460 0 ;
ROW ROW_55 unithd 10120 160480 FS DO 608 BY 1 STEP 460 0 ;
ROW ROW_56 unithd 10120 163200 N DO 608 BY 1 STEP 460 0 ;
ROW ROW_57 unithd 10120 165920 FS DO 608 BY 1 STEP 460 0 ;
ROW ROW_58 unithd 10120 168640 N DO 608 BY 1 STEP 460 0 ;
ROW ROW_59 unithd 10120 171360 FS DO 608 BY 1 STEP 460 0 ;
ROW ROW_60 unithd 10120 174080 N DO 608 BY 1 STEP 460 0 ;
ROW ROW_61 unithd 10120 176800 FS DO 608 BY 1 STEP 460 0 ;
ROW ROW_62 unithd 10120 179520 N DO 608 BY 1 STEP 460 0 ;
ROW ROW_63 unithd 10120 182240 FS DO 608 BY 1 STEP 460 0 ;
ROW ROW_64 unithd 10120 184960 N DO 608 BY 1 STEP 460 0 ;
ROW ROW_65 unithd 10120 187680 FS DO 608 BY 1 STEP 460 0 ;
ROW ROW_66 unithd 10120 190400 N DO 608 BY 1 STEP 460 0 ;
ROW ROW_67 unithd 10120 193120 FS DO 608 BY 1 STEP 460 0 ;
ROW ROW_68 unithd 10120 195840 N DO 608 BY 1 STEP 460 0 ;
ROW ROW_69 unithd 10120 198560 FS DO 608 BY 1 STEP 460 0 ;
ROW ROW_70 unithd 10120 201280 N DO 608 BY 1 STEP 460 0 ;
ROW ROW_71 unithd 10120 204000 FS DO 608 BY 1 STEP 460 0 ;
ROW ROW_72 unithd 10120 206720 N DO 608 BY 1 STEP 460 0 ;
ROW ROW_73 unithd 10120 209440 FS DO 608 BY 1 STEP 460 0 ;
ROW ROW_74 unithd 10120 212160 N DO 608 BY 1 STEP 460 0 ;
ROW ROW_75 unithd 10120 214880 FS DO 608 BY 1 STEP 460 0 ;
ROW ROW_76 unithd 10120 217600 N DO 608 BY 1 STEP 460 0 ;
ROW ROW_77 unithd 10120 220320 FS DO 608 BY 1 STEP 460 0 ;
ROW ROW_78 unithd 10120 223040 N DO 608 BY 1 STEP 460 0 ;
ROW ROW_79 unithd 10120 225760 FS DO 608 BY 1 STEP 460 0 ;
ROW ROW_80 unithd 10120 228480 N DO 608 BY 1 STEP 460 0 ;
ROW ROW_81 unithd 10120 231200 FS DO 608 BY 1 STEP 460 0 ;
ROW ROW_82 unithd 10120 233920 N DO 608 BY 1 STEP 460 0 ;
ROW ROW_83 unithd 10120 236640 FS DO 608 BY 1 STEP 460 0 ;
ROW ROW_84 unithd 10120 239360 N DO 608 BY 1 STEP 460 0 ;
ROW ROW_85 unithd 10120 242080 FS DO 608 BY 1 STEP 460 0 ;
ROW ROW_86 unithd 10120 244800 N DO 608 BY 1 STEP 460 0 ;
ROW ROW_87 unithd 10120 247520 FS DO 608 BY 1 STEP 460 0 ;
ROW ROW_88 unithd 10120 250240 N DO 608 BY 1 STEP 460 0 ;
ROW ROW_89 unithd 10120 252960 FS DO 608 BY 1 STEP 460 0 ;
ROW ROW_90 unithd 10120 255680 N DO 608 BY 1 STEP 460 0 ;
ROW ROW_91 unithd 10120 258400 FS DO 608 BY 1 STEP 460 0 ;
ROW ROW_92 unithd 10120 261120 N DO 608 BY 1 STEP 460 0 ;
ROW ROW_93 unithd 10120 263840 FS DO 608 BY 1 STEP 460 0 ;
ROW ROW_94 unithd 10120 266560 N DO 608 BY 1 STEP 460 0 ;
ROW ROW_95 unithd 10120 269280 FS DO 608 BY 1 STEP 460 0 ;
ROW ROW_96 unithd 10120 272000 N DO 608 BY 1 STEP 460 0 ;
ROW ROW_97 unithd 10120 274720 FS DO 608 BY 1 STEP 460 0 ;
ROW ROW_98 unithd 10120 277440 N DO 608 BY 1 STEP 460 0 ;
ROW ROW_99 unithd 10120 280160 FS DO 608 BY 1 STEP 460 0 ;
ROW ROW_100 unithd 10120 282880 N DO 608 BY 1 STEP 460 0 ;
ROW ROW_101 unithd 10120 285600 FS DO 608 BY 1 STEP 460 0 ;
TRACKS X 230 DO 652 STEP 460 LAYER li1 ;
TRACKS Y 170 DO 882 STEP 340 LAYER li1 ;
TRACKS X 170 DO 882 STEP 340 LAYER met1 ;
TRACKS Y 170 DO 883 STEP 340 LAYER met1 ;
TRACKS X 230 DO 652 STEP 460 LAYER met2 ;
TRACKS Y 230 DO 652 STEP 460 LAYER met2 ;
TRACKS X 340 DO 441 STEP 680 LAYER met3 ;
TRACKS Y 340 DO 441 STEP 680 LAYER met3 ;
TRACKS X 460 DO 326 STEP 920 LAYER met4 ;
TRACKS Y 460 DO 326 STEP 920 LAYER met4 ;
TRACKS X 1700 DO 88 STEP 3400 LAYER met5 ;
TRACKS Y 1700 DO 88 STEP 3400 LAYER met5 ;
GCELLGRID X 0 DO 43 STEP 6900 ;
GCELLGRID Y 0 DO 43 STEP 6900 ;
VIAS 4 ;
    - via2_3_1600_480_1_5_320_320 + VIARULE M1M2_PR + CUTSIZE 150 150  + LAYERS met1 via met2  + CUTSPACING 170 170  + ENCLOSURE 85 165 55 85  + ROWCOL 1 5  ;
    - via3_4_1600_480_1_4_400_400 + VIARULE M2M3_PR + CUTSIZE 200 200  + LAYERS met2 via2 met3  + CUTSPACING 200 200  + ENCLOSURE 40 85 65 65  + ROWCOL 1 4  ;
    - via4_5_1600_480_1_4_400_400 + VIARULE M3M4_PR + CUTSIZE 200 200  + LAYERS met3 via3 met4  + CUTSPACING 200 200  + ENCLOSURE 90 60 100 65  + ROWCOL 1 4  ;
    - via5_6_1600_1600_1_1_1600_1600 + VIARULE M4M5_PR + CUTSIZE 800 800  + LAYERS met4 via4 met5  + CUTSPACING 800 800  + ENCLOSURE 400 190 310 400  ;
END VIAS
NONDEFAULTRULES 1 ;
    - NDR_3W_3S
      + LAYER li1 WIDTH 510 SPACING 510
      + LAYER met1 WIDTH 420 SPACING 420
      + LAYER met2 WIDTH 420 SPACING 420
      + LAYER met3 WIDTH 900 SPACING 900
      + LAYER met4 WIDTH 900 SPACING 900
      + LAYER met5 WIDTH 4800 SPACING 4800
      + VIA L1M1_PR_R
      + VIA M1M2_PR_R
    ;
END NONDEFAULTRULES
COMPONENTS 66 ;
    - _279_ sky130_fd_sc_hd__nand2_1 + PLACED ( 156860 212160 ) N ;
    - _282_ sky130_fd_sc_hd__nand2_1 + PLACED ( 143520 212160 ) N ;
    - _283_ sky130_fd_sc_hd__o22ai_1 + PLACED ( 154100 206720 ) N ;
    - _284_ sky130_fd_sc_hd__nor2_8 + PLACED ( 156860 198560 ) FS ;
    - _285_ sky130_fd_sc_hd__and2_1 + PLACED ( 170200 204000 ) FS ;
    - _286_ sky130_fd_sc_hd__inv_8 + PLACED ( 109020 201280 ) N ;
    - _288_ sky130_fd_sc_hd__a21oi_1 + PLACED ( 164220 212160 ) N ;
    - _289_ sky130_fd_sc_hd__o21ai_0 + PLACED ( 140300 206720 ) N ;
    - _290_ sky130_fd_sc_hd__a32o_1 + PLACED ( 164220 206720 ) N ;
    - _291_ sky130_fd_sc_hd__nand2_2 + PLACED ( 117760 16320 ) N ;
    - _292_ sky130_fd_sc_hd__o311a_2 + PLACED ( 127420 103360 ) N ;
    - _293_ sky130_fd_sc_hd__or2_4 + PLACED ( 156860 190400 ) N ;
    - _295_ sky130_fd_sc_hd__o31ai_4 + PLACED ( 116840 97920 ) N ;
    - _297_ sky130_fd_sc_hd__nand2_8 + PLACED ( 162380 193120 ) FS ;
    - _298_ sky130_fd_sc_hd__o21ba_4 + PLACED ( 112700 100640 ) FS ;
    - _400_ sky130_fd_sc_hd__nor2_1 + PLACED ( 195960 95200 ) FS ;
    - _401_ sky130_fd_sc_hd__a21oi_1 + PLACED ( 199180 95200 ) FS ;
    - _402_ sky130_fd_sc_hd__o21ai_0 + PLACED ( 148120 125120 ) N ;
    - _403_ sky130_fd_sc_hd__a22oi_1 + PLACED ( 143520 106080 ) FS ;
    - _404_ sky130_fd_sc_hd__nor2_1 + PLACED ( 152720 114240 ) N ;
    - _405_ sky130_fd_sc_hd__a21oi_1 + PLACED ( 150420 116960 ) FS ;
    - _406_ sky130_fd_sc_hd__nand2_1 + PLACED ( 103500 103360 ) N ;
    - _407_ sky130_fd_sc_hd__o21ai_0 + PLACED ( 96600 89760 ) FS ;
    - _408_ sky130_fd_sc_hd__inv_1 + PLACED ( 96140 106080 ) FS ;
    - _409_ sky130_fd_sc_hd__or4_1 + PLACED ( 97980 100640 ) FS ;
    - _410_ sky130_fd_sc_hd__a32oi_1 + PLACED ( 98440 103360 ) N ;
    - _411_ sky130_fd_sc_hd__dfxtp_4 + PLACED ( 137540 209440 ) FS ;
    - _412_ sky130_fd_sc_hd__dfxtp_1 + PLACED ( 163760 209440 ) FS ;
    - _413_ sky130_fd_sc_hd__dfxtp_4 + PLACED ( 150420 209440 ) FS ;
    - _414_ sky130_fd_sc_hd__dfxtp_2 + PLACED ( 110860 133280 ) FS ;
    - _415_ sky130_fd_sc_hd__dfxtp_1 + PLACED ( 96600 184960 ) N ;
    - _416_ sky130_fd_sc_hd__dfxtp_1 + PLACED ( 143520 157760 ) N ;
    - _417_ sky130_fd_sc_hd__dfxtp_2 + PLACED ( 140760 174080 ) N ;
    - _418_ sky130_fd_sc_hd__dfxtp_1 + PLACED ( 110860 119680 ) N ;
    - _419_ sky130_fd_sc_hd__dfxtp_2 + PLACED ( 207000 176800 ) FS ;
    - _420_ sky130_fd_sc_hd__dfxtp_2 + PLACED ( 205620 193120 ) FS ;
    - _421_ sky130_fd_sc_hd__dfxtp_1 + PLACED ( 111320 198560 ) FS ;
    - _422_ sky130_fd_sc_hd__dfxtp_2 + PLACED ( 172960 174080 ) N ;
    - _423_ sky130_fd_sc_hd__dfxtp_1 + PLACED ( 152720 146880 ) N ;
    - _424_ sky130_fd_sc_hd__dfxtp_2 + PLACED ( 206080 127840 ) FS ;
    - _425_ sky130_fd_sc_hd__dfxtp_2 + PLACED ( 164220 87040 ) N ;
    - _426_ sky130_fd_sc_hd__dfxtp_2 + PLACED ( 157780 100640 ) FS ;
    - _427_ sky130_fd_sc_hd__dfxtp_1 + PLACED ( 206080 111520 ) FS ;
    - _428_ sky130_fd_sc_hd__dfxtp_1 + PLACED ( 146280 87040 ) N ;
    - _429_ sky130_fd_sc_hd__dfxtp_1 + PLACED ( 92920 119680 ) N ;
    - _430_ sky130_fd_sc_hd__dfxtp_1 + PLACED ( 99820 149600 ) FS ;
    - _431_ sky130_fd_sc_hd__dfxtp_1 + PLACED ( 109020 182240 ) FS ;
    - _432_ sky130_fd_sc_hd__dfxtp_1 + PLACED ( 136620 146880 ) N ;
    - _433_ sky130_fd_sc_hd__dfxtp_1 + PLACED ( 125580 182240 ) FS ;
    - _434_ sky130_fd_sc_hd__dfxtp_1 + PLACED ( 125120 119680 ) N ;
    - _435_ sky130_fd_sc_hd__dfxtp_1 + PLACED ( 201020 163200 ) N ;
    - _436_ sky130_fd_sc_hd__dfxtp_1 + PLACED ( 191820 190400 ) N ;
    - _437_ sky130_fd_sc_hd__dfxtp_1 + PLACED ( 126040 198560 ) FS ;
    - _438_ sky130_fd_sc_hd__dfxtp_2 + PLACED ( 154560 176800 ) FS ;
    - _439_ sky130_fd_sc_hd__dfxtp_1 + PLACED ( 191820 152320 ) N ;
    - _440_ sky130_fd_sc_hd__dfxtp_1 + PLACED ( 199180 136000 ) N ;
    - _441_ sky130_fd_sc_hd__dfxtp_1 + PLACED ( 178480 89760 ) FS ;
    - _442_ sky130_fd_sc_hd__dfxtp_2 + PLACED ( 155940 127840 ) FS ;
    - _443_ sky130_fd_sc_hd__dfxtp_1 + PLACED ( 205620 95200 ) FS ;
    - _444_ sky130_fd_sc_hd__dfxtp_1 + PLACED ( 143520 114240 ) N ;
    - _445_ sky130_fd_sc_hd__dfxtp_1 + PLACED ( 89240 103360 ) N ;
    - clkbuf_0_clk sky130_fd_sc_hd__clkbuf_4 + SOURCE TIMING + PLACED ( 150420 149600 ) FS ;
    - clkbuf_2_0__f_clk sky130_fd_sc_hd__clkbuf_4 + SOURCE TIMING + PLACED ( 115920 116960 ) FS ;
    - clkbuf_2_1__f_clk sky130_fd_sc_hd__clkbuf_4 + SOURCE TIMING + PLACED ( 168820 116960 ) FS ;
    - clkbuf_2_2__f_clk sky130_fd_sc_hd__clkbuf_4 + SOURCE TIMING + PLACED ( 130180 171360 ) FS ;
    - clkbuf_2_3__f_clk sky130_fd_sc_hd__clkbuf_4 + SOURCE TIMING + PLACED ( 168820 168640 ) N ;
END COMPONENTS
PINS 1 ;
    - clk + NET clk + DIRECTION INPUT + USE SIGNAL
      + PORT
        + LAYER met2 ( -70 -242 ) ( 70 243 )
        + PLACED ( 89470 242 ) N ;
END PINS
NETS 8 ;
    - clk ( PIN clk ) ( clkbuf_0_clk A ) + USE CLOCK + NONDEFAULTRULE NDR_3W_3S
      + ROUTED met2 ( 89470 340 0 ) ( * 148410 210 )
      NEW met1 ( 89470 148410 210 ) ( 110400 * 210 )
      NEW met1 ( 110400 148410 210 ) ( * 151130 210 )
      NEW met1 ( 110400 151130 210 ) ( 149500 * 210 )
      NEW met1 TAPER ( 149500 151130 ) ( 151110 * )
      NEW met1 ( 89470 148410 ) M1M2_PR_R
      NEW li1 TAPER ( 151110 151130 ) L1M1_PR_R ;
    - clknet_0_clk ( clkbuf_2_3__f_clk A ) ( clkbuf_2_2__f_clk A ) ( clkbuf_2_1__f_clk A ) ( clkbuf_2_0__f_clk A ) ( clkbuf_0_clk X ) + USE CLOCK + NONDEFAULTRULE NDR_3W_3S
      + ROUTED met1 TAPER ( 167900 169830 ) ( 169510 * )
      NEW met1 TAPER ( 167900 118490 ) ( 169510 * )
      NEW met2 ( 152030 169830 210 ) ( * 172890 210 )
      NEW met1 TAPER ( 130870 172890 ) ( 132710 * )
      NEW met1 ( 132710 172890 210 ) ( 152030 * 210 )
      NEW met1 ( 152030 169830 210 ) ( 167900 * 210 )
      NEW met1 ( 152950 118150 210 ) ( * 118490 210 )
      NEW met2 ( 152030 118150 210 ) ( * 150450 210 )
      NEW met1 TAPER ( 152030 150450 ) ( 154790 * )
      NEW met2 ( 154790 150450 210 ) ( * 169830 210 )
      NEW met1 ( 152950 118490 210 ) ( 167900 * 210 )
      NEW met2 ( 119370 118150 210 ) ( * 118490 210 )
      NEW met2 ( 118450 118490 210 ) ( 119370 * 210 )
      NEW met1 TAPER ( 116610 118490 ) ( 118220 * )
<<<<<<< HEAD
      NEW met1 ( 118220 118490 210 ) ( 118450 * 210 )
      NEW met1 ( 119370 118150 210 ) ( 152950 * 210 )
=======
      NEW met1 TAPER ( 152490 150450 ) ( 154330 * )
      NEW met2 ( 154330 118490 210 ) ( * 150450 210 )
      NEW met2 ( 152950 150450 210 ) ( * 169830 210 )
      NEW met1 ( 118220 118490 210 ) ( 167900 * 210 )
      NEW li1 TAPER ( 169510 118490 ) L1M1_PR_R
>>>>>>> 57c59a64
      NEW li1 TAPER ( 169510 169830 ) L1M1_PR_R
      NEW li1 TAPER ( 169510 118490 ) L1M1_PR_R
      NEW met1 ( 152030 169830 ) M1M2_PR_R
      NEW met1 ( 152030 172890 ) M1M2_PR_R
      NEW li1 TAPER ( 130870 172890 ) L1M1_PR_R
<<<<<<< HEAD
      NEW met1 ( 154790 169830 ) M1M2_PR_R
      NEW li1 TAPER ( 152030 150450 ) L1M1_PR_R
      NEW met1 TAPER ( 152030 150450 ) M1M2_PR_R
      NEW met1 ( 152030 118150 ) M1M2_PR_R
      NEW met1 ( 154790 150450 ) M1M2_PR_R
      NEW met1 ( 119370 118150 ) M1M2_PR_R
      NEW met1 ( 118450 118490 ) M1M2_PR_R
      NEW li1 TAPER ( 116610 118490 ) L1M1_PR_R ;
=======
      NEW met1 ( 152950 169830 ) M1M2_PR_R
      NEW li1 TAPER ( 116610 118490 ) L1M1_PR_R
      NEW li1 TAPER ( 152490 150450 ) L1M1_PR_R
      NEW met1 TAPER ( 154330 150450 ) M1M2_PR_R
      NEW met1 ( 154330 118490 ) M1M2_PR_R
      NEW met1 TAPER ( 152950 150450 ) M1M2_PR_R
      NEW met1 TAPER ( 152950 169830 ) RECT ( -490 -70 0 70 ) 
      NEW met1 TAPER ( 154330 118490 ) RECT ( -490 -70 0 70 ) 
      NEW met1 TAPER ( 152950 150450 ) RECT ( -490 -70 0 70 )  ;
>>>>>>> 57c59a64
    - clknet_2_0__leaf_clk ( _414_ CLK ) ( _418_ CLK ) ( _428_ CLK ) ( _429_ CLK ) ( _432_ CLK ) ( _434_ CLK ) ( _444_ CLK )
      ( _445_ CLK ) ( clkbuf_2_0__f_clk X ) + USE CLOCK + NONDEFAULTRULE NDR_3W_3S
      + ROUTED met1 ( 88550 120870 210 ) ( 91540 * 210 )
      NEW met1 TAPER ( 91540 120870 ) ( 93150 * )
      NEW met2 ( 88550 104890 210 ) ( * 120870 210 )
      NEW met1 TAPER ( 88550 104890 ) ( 89470 * )
      NEW met1 ( 143750 88570 210 ) ( 144900 * 210 )
      NEW met1 TAPER ( 144900 88570 ) ( 146510 * )
      NEW met1 ( 88550 118490 210 ) ( 96600 * 210 )
      NEW met2 ( 125350 115430 210 ) ( * 120870 210 )
      NEW met1 ( 125350 115430 210 ) ( 142140 * 210 )
      NEW met1 TAPER ( 142140 115430 ) ( 143750 * )
      NEW met2 ( 117530 115430 210 ) ( * 117810 210 )
      NEW met1 ( 117530 115430 210 ) ( 125350 * 210 )
      NEW met2 ( 111090 118150 210 ) ( * 120870 210 )
      NEW met1 ( 111090 118150 210 ) ( 112010 * 210 )
      NEW met1 ( 112010 117810 210 ) ( * 118150 210 )
      NEW met1 ( 112010 117810 210 ) ( 115460 * 210 )
      NEW met1 TAPER ( 115460 117810 ) ( 117530 * )
      NEW met2 ( 111090 120870 210 ) ( * 134810 210 )
      NEW met1 ( 96600 118150 210 ) ( * 118490 210 )
      NEW met1 ( 96600 118150 210 ) ( 111090 * 210 )
      NEW met2 ( 136850 115430 210 ) ( * 148070 210 )
      NEW met2 ( 143750 88570 210 ) ( * 115430 210 )
      NEW li1 TAPER ( 93150 120870 ) L1M1_PR_R
      NEW met1 ( 88550 120870 ) M1M2_PR_R
      NEW met1 TAPER ( 88550 104890 ) M1M2_PR_R
      NEW li1 TAPER ( 89470 104890 ) L1M1_PR_R
      NEW met1 ( 88550 118490 ) M1M2_PR_R
      NEW met1 ( 143750 88570 ) M1M2_PR_R
      NEW li1 TAPER ( 146510 88570 ) L1M1_PR_R
      NEW li1 TAPER ( 136850 148070 ) L1M1_PR_R
      NEW met1 TAPER ( 136850 148070 ) M1M2_PR_R
      NEW li1 TAPER ( 143750 115430 ) L1M1_PR_R
      NEW met1 TAPER ( 143750 115430 ) M1M2_PR_R
      NEW li1 TAPER ( 125350 120870 ) L1M1_PR_R
      NEW met1 TAPER ( 125350 120870 ) M1M2_PR_R
      NEW met1 ( 125350 115430 ) M1M2_PR_R
      NEW li1 TAPER ( 117530 117810 ) L1M1_PR_R
      NEW met1 TAPER ( 117530 117810 ) M1M2_PR_R
      NEW met1 ( 117530 115430 ) M1M2_PR_R
      NEW li1 TAPER ( 111090 120870 ) L1M1_PR_R
      NEW met1 TAPER ( 111090 120870 ) M1M2_PR_R
      NEW met1 ( 111090 118150 ) M1M2_PR_R
      NEW li1 TAPER ( 111090 134810 ) L1M1_PR_R
      NEW met1 TAPER ( 111090 134810 ) M1M2_PR_R
      NEW met1 ( 136850 115430 ) M1M2_PR_R ;
    - clknet_2_1__leaf_clk ( _423_ CLK ) ( _424_ CLK ) ( _425_ CLK ) ( _426_ CLK ) ( _427_ CLK ) ( _440_ CLK ) ( _441_ CLK )
      ( _442_ CLK ) ( _443_ CLK ) ( clkbuf_2_1__f_clk X ) + USE CLOCK + NONDEFAULTRULE NDR_3W_3S
      + ROUTED met1 TAPER ( 163530 88230 ) ( 164450 * )
      NEW met1 ( 163530 85850 210 ) ( * 86700 210 )
      NEW met1 TAPER ( 163530 86700 ) ( * 88230 )
      NEW met1 ( 163530 85850 210 ) ( 178710 * 210 )
      NEW met2 ( 178710 85850 210 ) ( * 90950 210 )
      NEW met2 ( 158010 88230 210 ) ( * 102170 210 )
      NEW met1 ( 158010 88230 210 ) ( 162610 * 210 )
      NEW met1 TAPER ( 162610 88230 ) ( 163530 * )
      NEW met1 TAPER ( 169510 117810 ) ( 170430 * )
      NEW met1 TAPER ( 169510 117470 ) ( * 117810 )
      NEW met1 TAPER ( 168130 117470 ) ( 169510 * )
      NEW met1 ( 200330 113050 210 ) ( 204700 * 210 )
      NEW met1 TAPER ( 204700 113050 ) ( 206310 * )
      NEW met2 ( 200330 113050 210 ) ( * 117810 210 )
      NEW met1 TAPER ( 170430 117810 ) ( 173190 * )
      NEW met1 ( 173190 117810 210 ) ( 200330 * 210 )
      NEW met2 ( 199410 117810 210 ) ( * 137190 210 )
      NEW met1 ( 199410 129030 210 ) ( 204700 * 210 )
      NEW met1 TAPER ( 204700 129030 ) ( 206310 * )
<<<<<<< HEAD
      NEW met2 ( 205850 96730 210 ) ( * 113050 210 )
=======
      NEW met2 ( 200330 112710 210 ) ( * 131100 210 )
      NEW met2 ( 199410 131100 210 ) ( 200330 * 210 )
      NEW met2 ( 199410 131100 210 ) ( * 137190 210 )
      NEW met2 ( 164450 88570 210 ) ( * 90950 210 )
      NEW met1 ( 164450 90950 210 ) ( 177100 * 210 )
      NEW met1 TAPER ( 177100 90950 ) ( 178710 * )
      NEW met2 ( 158010 88570 210 ) ( * 101830 210 )
      NEW met1 ( 158010 88570 210 ) ( 162610 * 210 )
      NEW met1 TAPER ( 162610 88570 ) ( 164450 * )
      NEW met1 TAPER ( 170890 117810 ) ( 172730 * )
      NEW met2 ( 172730 90950 210 ) ( * 117810 210 )
      NEW met2 ( 172730 117810 210 ) ( * 120530 210 )
      NEW met1 TAPER ( 168130 120530 ) ( 172730 * )
      NEW met1 ( 172730 120530 210 ) ( 200330 * 210 )
>>>>>>> 57c59a64
      NEW met1 ( 152950 129370 210 ) ( 154330 * 210 )
      NEW met1 TAPER ( 154330 129370 ) ( 156170 * )
      NEW met2 ( 152950 129370 210 ) ( * 148070 210 )
      NEW met2 ( 156170 117470 210 ) ( * 129370 210 )
      NEW met2 ( 158010 102170 210 ) ( * 117470 210 )
      NEW met1 ( 156170 117470 210 ) ( 168130 * 210 )
      NEW li1 TAPER ( 205850 96730 ) L1M1_PR_R
      NEW met1 TAPER ( 205850 96730 ) M1M2_PR_R
      NEW li1 TAPER ( 164450 88230 ) L1M1_PR_R
      NEW met1 ( 178710 85850 ) M1M2_PR_R
      NEW li1 TAPER ( 178710 90950 ) L1M1_PR_R
      NEW met1 TAPER ( 178710 90950 ) M1M2_PR_R
      NEW li1 TAPER ( 158010 102170 ) L1M1_PR_R
      NEW met1 TAPER ( 158010 102170 ) M1M2_PR_R
      NEW met1 ( 158010 88230 ) M1M2_PR_R
      NEW li1 TAPER ( 170430 117810 ) L1M1_PR_R
      NEW li1 TAPER ( 206310 113050 ) L1M1_PR_R
      NEW met1 ( 200330 113050 ) M1M2_PR_R
      NEW met1 ( 200330 117810 ) M1M2_PR_R
      NEW met1 TAPER ( 205850 113050 ) M1M2_PR_R
      NEW li1 TAPER ( 199410 137190 ) L1M1_PR_R
      NEW met1 TAPER ( 199410 137190 ) M1M2_PR_R
<<<<<<< HEAD
      NEW met1 ( 199410 117810 ) M1M2_PR_R
      NEW li1 TAPER ( 206310 129030 ) L1M1_PR_R
      NEW met1 ( 199410 129030 ) M1M2_PR_R
=======
      NEW li1 TAPER ( 164450 88570 ) L1M1_PR_R
      NEW met1 TAPER ( 164450 88570 ) M1M2_PR_R
      NEW met1 ( 164450 90950 ) M1M2_PR_R
      NEW li1 TAPER ( 178710 90950 ) L1M1_PR_R
      NEW li1 TAPER ( 158010 101830 ) L1M1_PR_R
      NEW met1 TAPER ( 158010 101830 ) M1M2_PR_R
      NEW met1 ( 158010 88570 ) M1M2_PR_R
      NEW li1 TAPER ( 170890 117810 ) L1M1_PR_R
      NEW met1 TAPER ( 172730 117810 ) M1M2_PR_R
      NEW met1 ( 172730 90950 ) M1M2_PR_R
      NEW met1 TAPER ( 172730 120530 ) M1M2_PR_R
>>>>>>> 57c59a64
      NEW li1 TAPER ( 156170 129370 ) L1M1_PR_R
      NEW met1 ( 152950 129370 ) M1M2_PR_R
      NEW li1 TAPER ( 152950 148070 ) L1M1_PR_R
      NEW met1 TAPER ( 152950 148070 ) M1M2_PR_R
      NEW met1 ( 156170 117470 ) M1M2_PR_R
      NEW met1 TAPER ( 156170 129370 ) M1M2_PR_R
      NEW met1 ( 158010 117470 ) M1M2_PR_R ;
    - clknet_2_2__leaf_clk ( _411_ CLK ) ( _413_ CLK ) ( _415_ CLK ) ( _416_ CLK ) ( _417_ CLK ) ( _421_ CLK ) ( _430_ CLK )
      ( _431_ CLK ) ( _433_ CLK ) ( _437_ CLK ) ( clkbuf_2_2__f_clk X ) + USE CLOCK + NONDEFAULTRULE NDR_3W_3S
      + ROUTED met2 ( 109250 183770 210 ) ( * 186150 210 )
      NEW met1 ( 98210 183770 210 ) ( 107410 * 210 )
      NEW met1 TAPER ( 107410 183770 ) ( 109250 * )
      NEW met2 ( 96830 183770 210 ) ( * 186150 210 )
      NEW met1 ( 96830 183770 210 ) ( 98210 * 210 )
      NEW met1 TAPER ( 98210 151130 ) ( 100050 * )
      NEW met2 ( 98210 151130 210 ) ( * 183770 210 )
<<<<<<< HEAD
      NEW met1 TAPER ( 136850 210630 ) ( 137770 * )
      NEW met1 ( 136850 208250 210 ) ( * 209100 210 )
      NEW met1 TAPER ( 136850 209100 ) ( * 210630 )
      NEW met1 ( 136850 208250 210 ) ( 146970 * 210 )
      NEW met1 ( 146970 208250 210 ) ( * 210630 210 )
      NEW met1 ( 146970 210630 210 ) ( 148810 * 210 )
      NEW met1 TAPER ( 148810 210630 ) ( 150650 * )
      NEW met1 ( 126270 208250 210 ) ( 136850 * 210 )
=======
>>>>>>> 57c59a64
      NEW met2 ( 140990 159290 210 ) ( * 175270 210 )
      NEW met1 ( 140990 159290 210 ) ( 142140 * 210 )
      NEW met1 TAPER ( 142140 159290 ) ( 143750 * )
      NEW met1 TAPER ( 130410 172210 ) ( 131790 * )
      NEW met2 ( 130410 172210 210 ) ( * 175270 210 )
      NEW met1 ( 130410 175270 210 ) ( 139380 * 210 )
      NEW met1 TAPER ( 139380 175270 ) ( 140990 * )
<<<<<<< HEAD
      NEW met2 ( 125810 175270 210 ) ( * 183770 210 )
      NEW met1 ( 125810 175270 210 ) ( 130410 * 210 )
      NEW met2 ( 125810 206380 210 ) ( 126270 * 210 )
      NEW met2 ( 125810 183770 210 ) ( * 206380 210 )
      NEW met2 ( 111550 197370 210 ) ( * 200090 210 )
      NEW met1 ( 111550 197370 210 ) ( 125810 * 210 )
      NEW met1 TAPER ( 125810 199750 ) ( 126270 * )
      NEW met1 ( 109250 186150 210 ) ( 125810 * 210 )
      NEW met2 ( 126270 206380 210 ) ( * 208250 210 )
      NEW met1 ( 126270 208250 ) M1M2_PR_R
=======
      NEW met2 ( 125810 175270 210 ) ( * 183430 210 )
      NEW met1 ( 125810 175270 210 ) ( 131790 * 210 )
      NEW met1 ( 109250 186150 210 ) ( 125810 * 210 )
      NEW met1 ( 146970 210970 210 ) ( 148810 * 210 )
      NEW met1 TAPER ( 148810 210970 ) ( 150650 * )
      NEW met1 ( 146970 210970 210 ) ( * 213350 210 )
      NEW met1 ( 144900 213350 210 ) ( 146970 * 210 )
      NEW met2 ( 125810 183430 210 ) ( * 193200 210 )
      NEW met2 ( 126270 200090 210 ) ( * 214030 210 )
      NEW met1 ( 126270 214030 210 ) ( 138230 * 210 )
      NEW met1 ( 138230 213690 210 ) ( * 214030 210 )
      NEW met1 ( 138230 213690 210 ) ( 144900 * 210 )
      NEW met1 ( 144900 213350 210 ) ( * 213690 210 )
      NEW met2 ( 137770 210970 210 ) ( * 214030 210 )
      NEW met2 ( 125810 193200 210 ) ( 126270 * 210 )
      NEW met2 ( 126270 193200 210 ) ( * 200090 210 )
      NEW met2 ( 111550 200090 210 ) ( * 200260 210 )
      NEW met3 ( 111550 200260 450 ) ( 126270 * 450 )
      NEW met1 ( 98210 151130 ) M1M2_PR_R
      NEW li1 TAPER ( 100050 151130 ) L1M1_PR_R
>>>>>>> 57c59a64
      NEW li1 TAPER ( 109250 183770 ) L1M1_PR_R
      NEW met1 TAPER ( 109250 183770 ) M1M2_PR_R
      NEW met1 ( 109250 186150 ) M1M2_PR_R
      NEW met1 ( 98210 183770 ) M1M2_PR_R
      NEW li1 TAPER ( 96830 186150 ) L1M1_PR_R
      NEW met1 TAPER ( 96830 186150 ) M1M2_PR_R
      NEW met1 ( 96830 183770 ) M1M2_PR_R
<<<<<<< HEAD
      NEW met1 ( 98210 151130 ) M1M2_PR_R
      NEW li1 TAPER ( 100050 151130 ) L1M1_PR_R
      NEW li1 TAPER ( 137770 210630 ) L1M1_PR_R
      NEW li1 TAPER ( 150650 210630 ) L1M1_PR_R
=======
>>>>>>> 57c59a64
      NEW li1 TAPER ( 140990 175270 ) L1M1_PR_R
      NEW met1 TAPER ( 140990 175270 ) M1M2_PR_R
      NEW met1 ( 140990 159290 ) M1M2_PR_R
      NEW li1 TAPER ( 143750 159290 ) L1M1_PR_R
      NEW li1 TAPER ( 131790 172210 ) L1M1_PR_R
      NEW met1 TAPER ( 130410 172210 ) M1M2_PR_R
      NEW met1 ( 130410 175270 ) M1M2_PR_R
      NEW li1 TAPER ( 125810 183770 ) L1M1_PR_R
      NEW met1 TAPER ( 125810 183770 ) M1M2_PR_R
      NEW met1 ( 125810 175270 ) M1M2_PR_R
<<<<<<< HEAD
      NEW li1 TAPER ( 111550 200090 ) L1M1_PR_R
      NEW met1 TAPER ( 111550 200090 ) M1M2_PR_R
      NEW met1 ( 111550 197370 ) M1M2_PR_R
      NEW met1 ( 125810 197370 ) M1M2_PR_R
      NEW li1 TAPER ( 126270 199750 ) L1M1_PR_R
      NEW met1 TAPER ( 125810 199750 ) M1M2_PR_R
      NEW met1 ( 125810 186150 ) M1M2_PR_R ;
=======
      NEW met1 ( 125810 186150 ) M1M2_PR_R
      NEW li1 TAPER ( 150650 210970 ) L1M1_PR_R
      NEW li1 TAPER ( 126270 200090 ) L1M1_PR_R
      NEW met1 TAPER ( 126270 200090 ) M1M2_PR_R
      NEW met1 ( 126270 214030 ) M1M2_PR_R
      NEW li1 TAPER ( 137770 210970 ) L1M1_PR_R
      NEW met1 TAPER ( 137770 210970 ) M1M2_PR_R
      NEW met1 ( 137770 214030 ) M1M2_PR_R
      NEW li1 TAPER ( 111550 200090 ) L1M1_PR_R
      NEW met1 TAPER ( 111550 200090 ) M1M2_PR_R
      NEW met2 ( 111550 200260 ) M2M3_PR
      NEW met2 ( 126270 200260 ) M2M3_PR
      NEW met1 TAPER ( 109250 183770 ) RECT ( -355 -70 0 70 ) 
      NEW met1 TAPER ( 96830 186150 ) RECT ( -355 -70 0 70 ) 
      NEW met1 TAPER ( 140990 175270 ) RECT ( -355 -70 0 70 ) 
      NEW met1 TAPER ( 131790 172210 ) RECT ( -355 -70 0 70 ) 
      NEW met1 TAPER ( 125810 183430 ) RECT ( -355 -70 0 70 ) 
      NEW met2 TAPER ( 125810 186150 ) RECT ( -70 -305 70 0 ) 
      NEW met1 TAPER ( 126270 200090 ) RECT ( -355 -70 0 70 ) 
      NEW met1 TAPER ( 137770 210970 ) RECT ( -355 -70 0 70 ) 
      NEW met1 TAPER ( 137770 214030 ) RECT ( -490 -70 0 70 ) 
      NEW met1 TAPER ( 111550 200090 ) RECT ( -355 -70 0 70 )  ;
>>>>>>> 57c59a64
    - clknet_2_3__leaf_clk ( _412_ CLK ) ( _419_ CLK ) ( _420_ CLK ) ( _422_ CLK ) ( _435_ CLK ) ( _436_ CLK ) ( _438_ CLK )
      ( _439_ CLK ) ( clkbuf_2_3__f_clk X ) + USE CLOCK + NONDEFAULTRULE NDR_3W_3S
      + ROUTED met1 ( 165830 175610 210 ) ( 171580 * 210 )
      NEW met1 TAPER ( 171580 175610 ) ( 173190 * )
      NEW met2 ( 170890 170510 210 ) ( * 175610 210 )
      NEW met2 ( 192050 179350 210 ) ( * 191590 210 )
      NEW met1 ( 173190 179350 210 ) ( 192050 * 210 )
      NEW met2 ( 173190 175610 210 ) ( * 179350 210 )
      NEW met1 TAPER ( 204010 194310 ) ( 205850 * )
      NEW met2 ( 192050 153850 210 ) ( * 179350 210 )
      NEW met1 ( 153870 175610 210 ) ( * 176460 210 )
      NEW met1 TAPER ( 153870 176460 ) ( * 177990 )
      NEW met1 TAPER ( 153870 177990 ) ( 154790 * )
      NEW met1 ( 153870 175610 210 ) ( 165830 * 210 )
      NEW met1 ( 192050 164730 210 ) ( 193200 * 210 )
      NEW met2 ( 201250 164390 210 ) ( * 178330 210 )
      NEW met1 ( 201250 178330 210 ) ( 205620 * 210 )
      NEW met1 TAPER ( 205620 178330 ) ( 207230 * )
      NEW met1 ( 193200 164390 210 ) ( * 164730 210 )
      NEW met1 ( 193200 164390 210 ) ( 199410 * 210 )
      NEW met1 TAPER ( 199410 164390 ) ( 201250 * )
      NEW met2 ( 165830 175610 210 ) ( * 193200 210 )
      NEW met2 ( 163990 193200 210 ) ( 165830 * 210 )
      NEW met2 ( 163990 193200 210 ) ( * 210630 210 )
      NEW met2 ( 192050 191590 210 ) ( * 194310 210 )
      NEW met1 ( 192050 194310 210 ) ( 204010 * 210 )
      NEW met1 ( 165830 175610 ) M1M2_PR_R
      NEW li1 TAPER ( 173190 175610 ) L1M1_PR_R
      NEW li1 TAPER ( 170890 170510 ) L1M1_PR_R
      NEW met1 TAPER ( 170890 170510 ) M1M2_PR_R
      NEW met1 ( 170890 175610 ) M1M2_PR_R
      NEW li1 TAPER ( 192050 191590 ) L1M1_PR_R
      NEW met1 TAPER ( 192050 191590 ) M1M2_PR_R
      NEW met1 ( 192050 179350 ) M1M2_PR_R
      NEW met1 ( 173190 179350 ) M1M2_PR_R
      NEW met1 TAPER ( 173190 175610 ) M1M2_PR_R
      NEW met1 ( 192050 164730 ) M1M2_PR_R
      NEW li1 TAPER ( 205850 194310 ) L1M1_PR_R
      NEW li1 TAPER ( 192050 153850 ) L1M1_PR_R
      NEW met1 TAPER ( 192050 153850 ) M1M2_PR_R
      NEW li1 TAPER ( 154790 177990 ) L1M1_PR_R
      NEW li1 TAPER ( 201250 164390 ) L1M1_PR_R
      NEW met1 TAPER ( 201250 164390 ) M1M2_PR_R
      NEW met1 ( 201250 178330 ) M1M2_PR_R
      NEW li1 TAPER ( 207230 178330 ) L1M1_PR_R
      NEW li1 TAPER ( 163990 210630 ) L1M1_PR_R
      NEW met1 TAPER ( 163990 210630 ) M1M2_PR_R
      NEW met1 ( 192050 194310 ) M1M2_PR_R ;
    - ctrl.state.out\[1\] ( _412_ Q ) ( _290_ B2 ) ( _285_ A ) + USE SIGNAL
      + ROUTED met1 ( 167670 208250 ) ( 170890 * )
      NEW met2 ( 170890 208250 ) ( * 209950 )
      NEW met2 ( 170890 205530 ) ( * 208250 )
      NEW li1 ( 170890 205530 ) L1M1_PR_MR
      NEW met1 ( 170890 205530 ) M1M2_PR
      NEW li1 ( 167670 208250 ) L1M1_PR_MR
      NEW met1 ( 170890 208250 ) M1M2_PR
      NEW li1 ( 170890 209950 ) L1M1_PR_MR
      NEW met1 ( 170890 209950 ) M1M2_PR ;
    - ctrl.state.out\[2\] ( _413_ Q ) ( _297_ A ) ( _293_ A ) ( _290_ A1 ) ( _284_ A ) ( _279_ A ) + USE SIGNAL
      + ROUTED met1 ( 158010 200090 ) ( * 200430 )
      NEW met1 ( 158010 200430 ) ( 158470 * )
      NEW met2 ( 158470 194650 ) ( * 200430 )
      NEW met1 ( 158010 191590 ) ( 158470 * )
      NEW met2 ( 158470 191590 ) ( * 194650 )
      NEW met1 ( 158470 194650 ) ( 167210 * )
<<<<<<< HEAD
      NEW met1 ( 158470 207570 ) M1M2_PR
      NEW li1 ( 158470 209950 ) L1M1_PR_MR
      NEW met1 ( 158470 209950 ) M1M2_PR
      NEW li1 ( 158010 213350 ) L1M1_PR_MR
      NEW met1 ( 158470 213350 ) M1M2_PR
=======
      NEW met2 ( 158470 200430 ) ( * 207000 )
      NEW met1 ( 158010 211650 ) ( 158470 * )
      NEW met2 ( 158010 211650 ) ( * 213350 )
      NEW met2 ( 158010 207570 ) ( * 211650 )
      NEW met2 ( 158010 207000 ) ( 158470 * )
      NEW met2 ( 158010 207000 ) ( * 207570 )
      NEW met1 ( 158010 207570 ) ( 166290 * )
>>>>>>> 57c59a64
      NEW li1 ( 167210 194650 ) L1M1_PR_MR
      NEW li1 ( 166290 207570 ) L1M1_PR_MR
      NEW li1 ( 158010 200090 ) L1M1_PR_MR
      NEW met1 ( 158470 200430 ) M1M2_PR
      NEW met1 ( 158470 194650 ) M1M2_PR
      NEW li1 ( 158010 191590 ) L1M1_PR_MR
      NEW met1 ( 158470 191590 ) M1M2_PR
      NEW li1 ( 158470 211650 ) L1M1_PR_MR
      NEW met1 ( 158010 211650 ) M1M2_PR
      NEW li1 ( 158010 213350 ) L1M1_PR_MR
      NEW met1 ( 158010 213350 ) M1M2_PR
      NEW met1 ( 158010 207570 ) M1M2_PR ;
END NETS
END DESIGN<|MERGE_RESOLUTION|>--- conflicted
+++ resolved
@@ -214,53 +214,32 @@
 END PINS
 NETS 8 ;
     - clk ( PIN clk ) ( clkbuf_0_clk A ) + USE CLOCK + NONDEFAULTRULE NDR_3W_3S
-      + ROUTED met2 ( 89470 340 0 ) ( * 148410 210 )
-      NEW met1 ( 89470 148410 210 ) ( 110400 * 210 )
+      + ROUTED met1 ( 96600 148410 210 ) ( * 151130 210 )
+      NEW met1 ( 89470 151130 210 ) ( 96600 * 210 )
+      NEW met2 ( 89470 340 0 ) ( * 151130 210 )
+      NEW met1 ( 96600 148410 210 ) ( 110400 * 210 )
       NEW met1 ( 110400 148410 210 ) ( * 151130 210 )
       NEW met1 ( 110400 151130 210 ) ( 149500 * 210 )
       NEW met1 TAPER ( 149500 151130 ) ( 151110 * )
-      NEW met1 ( 89470 148410 ) M1M2_PR_R
+      NEW met1 ( 89470 151130 ) M1M2_PR_R
       NEW li1 TAPER ( 151110 151130 ) L1M1_PR_R ;
     - clknet_0_clk ( clkbuf_2_3__f_clk A ) ( clkbuf_2_2__f_clk A ) ( clkbuf_2_1__f_clk A ) ( clkbuf_2_0__f_clk A ) ( clkbuf_0_clk X ) + USE CLOCK + NONDEFAULTRULE NDR_3W_3S
-      + ROUTED met1 TAPER ( 167900 169830 ) ( 169510 * )
-      NEW met1 TAPER ( 167900 118490 ) ( 169510 * )
+      + ROUTED met1 TAPER ( 167900 118490 ) ( 169510 * )
+      NEW met1 TAPER ( 167900 169830 ) ( 169510 * )
       NEW met2 ( 152030 169830 210 ) ( * 172890 210 )
       NEW met1 TAPER ( 130870 172890 ) ( 132710 * )
       NEW met1 ( 132710 172890 210 ) ( 152030 * 210 )
       NEW met1 ( 152030 169830 210 ) ( 167900 * 210 )
-      NEW met1 ( 152950 118150 210 ) ( * 118490 210 )
-      NEW met2 ( 152030 118150 210 ) ( * 150450 210 )
-      NEW met1 TAPER ( 152030 150450 ) ( 154790 * )
-      NEW met2 ( 154790 150450 210 ) ( * 169830 210 )
-      NEW met1 ( 152950 118490 210 ) ( 167900 * 210 )
-      NEW met2 ( 119370 118150 210 ) ( * 118490 210 )
-      NEW met2 ( 118450 118490 210 ) ( 119370 * 210 )
       NEW met1 TAPER ( 116610 118490 ) ( 118220 * )
-<<<<<<< HEAD
-      NEW met1 ( 118220 118490 210 ) ( 118450 * 210 )
-      NEW met1 ( 119370 118150 210 ) ( 152950 * 210 )
-=======
       NEW met1 TAPER ( 152490 150450 ) ( 154330 * )
       NEW met2 ( 154330 118490 210 ) ( * 150450 210 )
       NEW met2 ( 152950 150450 210 ) ( * 169830 210 )
       NEW met1 ( 118220 118490 210 ) ( 167900 * 210 )
       NEW li1 TAPER ( 169510 118490 ) L1M1_PR_R
->>>>>>> 57c59a64
       NEW li1 TAPER ( 169510 169830 ) L1M1_PR_R
-      NEW li1 TAPER ( 169510 118490 ) L1M1_PR_R
       NEW met1 ( 152030 169830 ) M1M2_PR_R
       NEW met1 ( 152030 172890 ) M1M2_PR_R
       NEW li1 TAPER ( 130870 172890 ) L1M1_PR_R
-<<<<<<< HEAD
-      NEW met1 ( 154790 169830 ) M1M2_PR_R
-      NEW li1 TAPER ( 152030 150450 ) L1M1_PR_R
-      NEW met1 TAPER ( 152030 150450 ) M1M2_PR_R
-      NEW met1 ( 152030 118150 ) M1M2_PR_R
-      NEW met1 ( 154790 150450 ) M1M2_PR_R
-      NEW met1 ( 119370 118150 ) M1M2_PR_R
-      NEW met1 ( 118450 118490 ) M1M2_PR_R
-      NEW li1 TAPER ( 116610 118490 ) L1M1_PR_R ;
-=======
       NEW met1 ( 152950 169830 ) M1M2_PR_R
       NEW li1 TAPER ( 116610 118490 ) L1M1_PR_R
       NEW li1 TAPER ( 152490 150450 ) L1M1_PR_R
@@ -270,36 +249,34 @@
       NEW met1 TAPER ( 152950 169830 ) RECT ( -490 -70 0 70 ) 
       NEW met1 TAPER ( 154330 118490 ) RECT ( -490 -70 0 70 ) 
       NEW met1 TAPER ( 152950 150450 ) RECT ( -490 -70 0 70 )  ;
->>>>>>> 57c59a64
     - clknet_2_0__leaf_clk ( _414_ CLK ) ( _418_ CLK ) ( _428_ CLK ) ( _429_ CLK ) ( _432_ CLK ) ( _434_ CLK ) ( _444_ CLK )
       ( _445_ CLK ) ( clkbuf_2_0__f_clk X ) + USE CLOCK + NONDEFAULTRULE NDR_3W_3S
-      + ROUTED met1 ( 88550 120870 210 ) ( 91540 * 210 )
+      + ROUTED met1 ( 87630 120870 210 ) ( 91540 * 210 )
       NEW met1 TAPER ( 91540 120870 ) ( 93150 * )
-      NEW met2 ( 88550 104890 210 ) ( * 120870 210 )
-      NEW met1 TAPER ( 88550 104890 ) ( 89470 * )
+      NEW met2 ( 87630 104890 210 ) ( * 120870 210 )
+      NEW met1 ( 87630 104890 210 ) ( 87860 * 210 )
+      NEW met1 TAPER ( 87860 104890 ) ( 89470 * )
       NEW met1 ( 143750 88570 210 ) ( 144900 * 210 )
       NEW met1 TAPER ( 144900 88570 ) ( 146510 * )
-      NEW met1 ( 88550 118490 210 ) ( 96600 * 210 )
       NEW met2 ( 125350 115430 210 ) ( * 120870 210 )
       NEW met1 ( 125350 115430 210 ) ( 142140 * 210 )
       NEW met1 TAPER ( 142140 115430 ) ( 143750 * )
       NEW met2 ( 117530 115430 210 ) ( * 117810 210 )
       NEW met1 ( 117530 115430 210 ) ( 125350 * 210 )
-      NEW met2 ( 111090 118150 210 ) ( * 120870 210 )
-      NEW met1 ( 111090 118150 210 ) ( 112010 * 210 )
-      NEW met1 ( 112010 117810 210 ) ( * 118150 210 )
-      NEW met1 ( 112010 117810 210 ) ( 115460 * 210 )
-      NEW met1 TAPER ( 115460 117810 ) ( 117530 * )
-      NEW met2 ( 111090 120870 210 ) ( * 134810 210 )
-      NEW met1 ( 96600 118150 210 ) ( * 118490 210 )
-      NEW met1 ( 96600 118150 210 ) ( 111090 * 210 )
+      NEW met2 ( 111090 118490 210 ) ( * 120870 210 )
+      NEW met1 ( 111090 118490 210 ) ( 115460 * 210 )
+      NEW met1 TAPER ( 115460 118490 ) ( 115690 * )
+      NEW met1 TAPER ( 115690 117810 ) ( * 118490 )
+      NEW met1 TAPER ( 115690 117810 ) ( 117530 * )
+      NEW met2 ( 111090 120870 210 ) ( * 134470 210 )
+      NEW met1 ( 87630 118490 210 ) ( 111090 * 210 )
       NEW met2 ( 136850 115430 210 ) ( * 148070 210 )
       NEW met2 ( 143750 88570 210 ) ( * 115430 210 )
       NEW li1 TAPER ( 93150 120870 ) L1M1_PR_R
-      NEW met1 ( 88550 120870 ) M1M2_PR_R
-      NEW met1 TAPER ( 88550 104890 ) M1M2_PR_R
+      NEW met1 ( 87630 120870 ) M1M2_PR_R
+      NEW met1 ( 87630 104890 ) M1M2_PR_R
       NEW li1 TAPER ( 89470 104890 ) L1M1_PR_R
-      NEW met1 ( 88550 118490 ) M1M2_PR_R
+      NEW met1 ( 87630 118490 ) M1M2_PR_R
       NEW met1 ( 143750 88570 ) M1M2_PR_R
       NEW li1 TAPER ( 146510 88570 ) L1M1_PR_R
       NEW li1 TAPER ( 136850 148070 ) L1M1_PR_R
@@ -314,34 +291,26 @@
       NEW met1 ( 117530 115430 ) M1M2_PR_R
       NEW li1 TAPER ( 111090 120870 ) L1M1_PR_R
       NEW met1 TAPER ( 111090 120870 ) M1M2_PR_R
-      NEW met1 ( 111090 118150 ) M1M2_PR_R
-      NEW li1 TAPER ( 111090 134810 ) L1M1_PR_R
-      NEW met1 TAPER ( 111090 134810 ) M1M2_PR_R
-      NEW met1 ( 136850 115430 ) M1M2_PR_R ;
+      NEW met1 ( 111090 118490 ) M1M2_PR_R
+      NEW li1 TAPER ( 111090 134470 ) L1M1_PR_R
+      NEW met1 TAPER ( 111090 134470 ) M1M2_PR_R
+      NEW met1 ( 136850 115430 ) M1M2_PR_R
+      NEW met2 TAPER ( 87630 118490 ) RECT ( -70 -305 70 0 ) 
+      NEW met1 TAPER ( 136850 148070 ) RECT ( -355 -70 0 70 ) 
+      NEW met1 TAPER ( 143750 115430 ) RECT ( -355 -70 0 70 ) 
+      NEW met1 TAPER ( 125350 120870 ) RECT ( -355 -70 0 70 ) 
+      NEW met1 TAPER ( 117530 117810 ) RECT ( -355 -70 0 70 ) 
+      NEW met1 TAPER ( 111090 120870 ) RECT ( -355 -70 0 70 ) 
+      NEW met1 TAPER ( 111090 134470 ) RECT ( -355 -70 0 70 ) 
+      NEW met1 TAPER ( 136850 115430 ) RECT ( -490 -70 0 70 )  ;
     - clknet_2_1__leaf_clk ( _423_ CLK ) ( _424_ CLK ) ( _425_ CLK ) ( _426_ CLK ) ( _427_ CLK ) ( _440_ CLK ) ( _441_ CLK )
       ( _442_ CLK ) ( _443_ CLK ) ( clkbuf_2_1__f_clk X ) + USE CLOCK + NONDEFAULTRULE NDR_3W_3S
-      + ROUTED met1 TAPER ( 163530 88230 ) ( 164450 * )
-      NEW met1 ( 163530 85850 210 ) ( * 86700 210 )
-      NEW met1 TAPER ( 163530 86700 ) ( * 88230 )
-      NEW met1 ( 163530 85850 210 ) ( 178710 * 210 )
-      NEW met2 ( 178710 85850 210 ) ( * 90950 210 )
-      NEW met2 ( 158010 88230 210 ) ( * 102170 210 )
-      NEW met1 ( 158010 88230 210 ) ( 162610 * 210 )
-      NEW met1 TAPER ( 162610 88230 ) ( 163530 * )
-      NEW met1 TAPER ( 169510 117810 ) ( 170430 * )
-      NEW met1 TAPER ( 169510 117470 ) ( * 117810 )
-      NEW met1 TAPER ( 168130 117470 ) ( 169510 * )
-      NEW met1 ( 200330 113050 210 ) ( 204700 * 210 )
-      NEW met1 TAPER ( 204700 113050 ) ( 206310 * )
-      NEW met2 ( 200330 113050 210 ) ( * 117810 210 )
-      NEW met1 TAPER ( 170430 117810 ) ( 173190 * )
-      NEW met1 ( 173190 117810 210 ) ( 200330 * 210 )
-      NEW met2 ( 199410 117810 210 ) ( * 137190 210 )
-      NEW met1 ( 199410 129030 210 ) ( 204700 * 210 )
+      + ROUTED met1 TAPER ( 205850 112710 ) ( 206310 * )
+      NEW met2 ( 205850 96730 210 ) ( * 112710 210 )
+      NEW met1 ( 200330 112710 210 ) ( 204700 * 210 )
+      NEW met1 TAPER ( 204700 112710 ) ( 205850 * )
+      NEW met1 ( 200330 129030 210 ) ( 204700 * 210 )
       NEW met1 TAPER ( 204700 129030 ) ( 206310 * )
-<<<<<<< HEAD
-      NEW met2 ( 205850 96730 210 ) ( * 113050 210 )
-=======
       NEW met2 ( 200330 112710 210 ) ( * 131100 210 )
       NEW met2 ( 199410 131100 210 ) ( 200330 * 210 )
       NEW met2 ( 199410 131100 210 ) ( * 137190 210 )
@@ -356,34 +325,21 @@
       NEW met2 ( 172730 117810 210 ) ( * 120530 210 )
       NEW met1 TAPER ( 168130 120530 ) ( 172730 * )
       NEW met1 ( 172730 120530 210 ) ( 200330 * 210 )
->>>>>>> 57c59a64
       NEW met1 ( 152950 129370 210 ) ( 154330 * 210 )
       NEW met1 TAPER ( 154330 129370 ) ( 156170 * )
       NEW met2 ( 152950 129370 210 ) ( * 148070 210 )
-      NEW met2 ( 156170 117470 210 ) ( * 129370 210 )
-      NEW met2 ( 158010 102170 210 ) ( * 117470 210 )
-      NEW met1 ( 156170 117470 210 ) ( 168130 * 210 )
+      NEW met2 ( 156170 120530 210 ) ( * 129370 210 )
+      NEW met1 ( 156170 120530 210 ) ( 168130 * 210 )
+      NEW li1 TAPER ( 206310 112710 ) L1M1_PR_R
+      NEW met1 TAPER ( 205850 112710 ) M1M2_PR_R
       NEW li1 TAPER ( 205850 96730 ) L1M1_PR_R
       NEW met1 TAPER ( 205850 96730 ) M1M2_PR_R
-      NEW li1 TAPER ( 164450 88230 ) L1M1_PR_R
-      NEW met1 ( 178710 85850 ) M1M2_PR_R
-      NEW li1 TAPER ( 178710 90950 ) L1M1_PR_R
-      NEW met1 TAPER ( 178710 90950 ) M1M2_PR_R
-      NEW li1 TAPER ( 158010 102170 ) L1M1_PR_R
-      NEW met1 TAPER ( 158010 102170 ) M1M2_PR_R
-      NEW met1 ( 158010 88230 ) M1M2_PR_R
-      NEW li1 TAPER ( 170430 117810 ) L1M1_PR_R
-      NEW li1 TAPER ( 206310 113050 ) L1M1_PR_R
-      NEW met1 ( 200330 113050 ) M1M2_PR_R
-      NEW met1 ( 200330 117810 ) M1M2_PR_R
-      NEW met1 TAPER ( 205850 113050 ) M1M2_PR_R
+      NEW met1 ( 200330 112710 ) M1M2_PR_R
+      NEW li1 TAPER ( 206310 129030 ) L1M1_PR_R
+      NEW met1 ( 200330 129030 ) M1M2_PR_R
+      NEW met1 ( 200330 120530 ) M1M2_PR_R
       NEW li1 TAPER ( 199410 137190 ) L1M1_PR_R
       NEW met1 TAPER ( 199410 137190 ) M1M2_PR_R
-<<<<<<< HEAD
-      NEW met1 ( 199410 117810 ) M1M2_PR_R
-      NEW li1 TAPER ( 206310 129030 ) L1M1_PR_R
-      NEW met1 ( 199410 129030 ) M1M2_PR_R
-=======
       NEW li1 TAPER ( 164450 88570 ) L1M1_PR_R
       NEW met1 TAPER ( 164450 88570 ) M1M2_PR_R
       NEW met1 ( 164450 90950 ) M1M2_PR_R
@@ -395,53 +351,36 @@
       NEW met1 TAPER ( 172730 117810 ) M1M2_PR_R
       NEW met1 ( 172730 90950 ) M1M2_PR_R
       NEW met1 TAPER ( 172730 120530 ) M1M2_PR_R
->>>>>>> 57c59a64
       NEW li1 TAPER ( 156170 129370 ) L1M1_PR_R
       NEW met1 ( 152950 129370 ) M1M2_PR_R
       NEW li1 TAPER ( 152950 148070 ) L1M1_PR_R
       NEW met1 TAPER ( 152950 148070 ) M1M2_PR_R
-      NEW met1 ( 156170 117470 ) M1M2_PR_R
+      NEW met1 ( 156170 120530 ) M1M2_PR_R
       NEW met1 TAPER ( 156170 129370 ) M1M2_PR_R
-      NEW met1 ( 158010 117470 ) M1M2_PR_R ;
+      NEW met1 TAPER ( 205850 96730 ) RECT ( -355 -70 0 70 ) 
+      NEW met2 TAPER ( 200330 129030 ) RECT ( -70 -305 70 0 ) 
+      NEW met2 TAPER ( 200330 120530 ) RECT ( -70 -305 70 0 ) 
+      NEW met1 TAPER ( 199410 137190 ) RECT ( -355 -70 0 70 ) 
+      NEW met1 TAPER ( 164450 88570 ) RECT ( -355 -70 0 70 ) 
+      NEW met1 TAPER ( 158010 101830 ) RECT ( -355 -70 0 70 ) 
+      NEW met1 TAPER ( 172730 90950 ) RECT ( -490 -70 0 70 ) 
+      NEW met1 TAPER ( 152950 148070 ) RECT ( -355 -70 0 70 ) 
+      NEW met1 TAPER ( 156170 129370 ) RECT ( -490 -70 0 70 )  ;
     - clknet_2_2__leaf_clk ( _411_ CLK ) ( _413_ CLK ) ( _415_ CLK ) ( _416_ CLK ) ( _417_ CLK ) ( _421_ CLK ) ( _430_ CLK )
       ( _431_ CLK ) ( _433_ CLK ) ( _437_ CLK ) ( clkbuf_2_2__f_clk X ) + USE CLOCK + NONDEFAULTRULE NDR_3W_3S
-      + ROUTED met2 ( 109250 183770 210 ) ( * 186150 210 )
+      + ROUTED met1 TAPER ( 98210 151130 ) ( 100050 * )
+      NEW met2 ( 109250 183770 210 ) ( * 186150 210 )
       NEW met1 ( 98210 183770 210 ) ( 107410 * 210 )
       NEW met1 TAPER ( 107410 183770 ) ( 109250 * )
       NEW met2 ( 96830 183770 210 ) ( * 186150 210 )
       NEW met1 ( 96830 183770 210 ) ( 98210 * 210 )
-      NEW met1 TAPER ( 98210 151130 ) ( 100050 * )
       NEW met2 ( 98210 151130 210 ) ( * 183770 210 )
-<<<<<<< HEAD
-      NEW met1 TAPER ( 136850 210630 ) ( 137770 * )
-      NEW met1 ( 136850 208250 210 ) ( * 209100 210 )
-      NEW met1 TAPER ( 136850 209100 ) ( * 210630 )
-      NEW met1 ( 136850 208250 210 ) ( 146970 * 210 )
-      NEW met1 ( 146970 208250 210 ) ( * 210630 210 )
-      NEW met1 ( 146970 210630 210 ) ( 148810 * 210 )
-      NEW met1 TAPER ( 148810 210630 ) ( 150650 * )
-      NEW met1 ( 126270 208250 210 ) ( 136850 * 210 )
-=======
->>>>>>> 57c59a64
       NEW met2 ( 140990 159290 210 ) ( * 175270 210 )
       NEW met1 ( 140990 159290 210 ) ( 142140 * 210 )
       NEW met1 TAPER ( 142140 159290 ) ( 143750 * )
-      NEW met1 TAPER ( 130410 172210 ) ( 131790 * )
-      NEW met2 ( 130410 172210 210 ) ( * 175270 210 )
-      NEW met1 ( 130410 175270 210 ) ( 139380 * 210 )
+      NEW met2 ( 131790 172210 210 ) ( * 175270 210 )
+      NEW met1 ( 131790 175270 210 ) ( 139380 * 210 )
       NEW met1 TAPER ( 139380 175270 ) ( 140990 * )
-<<<<<<< HEAD
-      NEW met2 ( 125810 175270 210 ) ( * 183770 210 )
-      NEW met1 ( 125810 175270 210 ) ( 130410 * 210 )
-      NEW met2 ( 125810 206380 210 ) ( 126270 * 210 )
-      NEW met2 ( 125810 183770 210 ) ( * 206380 210 )
-      NEW met2 ( 111550 197370 210 ) ( * 200090 210 )
-      NEW met1 ( 111550 197370 210 ) ( 125810 * 210 )
-      NEW met1 TAPER ( 125810 199750 ) ( 126270 * )
-      NEW met1 ( 109250 186150 210 ) ( 125810 * 210 )
-      NEW met2 ( 126270 206380 210 ) ( * 208250 210 )
-      NEW met1 ( 126270 208250 ) M1M2_PR_R
-=======
       NEW met2 ( 125810 175270 210 ) ( * 183430 210 )
       NEW met1 ( 125810 175270 210 ) ( 131790 * 210 )
       NEW met1 ( 109250 186150 210 ) ( 125810 * 210 )
@@ -462,7 +401,6 @@
       NEW met3 ( 111550 200260 450 ) ( 126270 * 450 )
       NEW met1 ( 98210 151130 ) M1M2_PR_R
       NEW li1 TAPER ( 100050 151130 ) L1M1_PR_R
->>>>>>> 57c59a64
       NEW li1 TAPER ( 109250 183770 ) L1M1_PR_R
       NEW met1 TAPER ( 109250 183770 ) M1M2_PR_R
       NEW met1 ( 109250 186150 ) M1M2_PR_R
@@ -470,32 +408,16 @@
       NEW li1 TAPER ( 96830 186150 ) L1M1_PR_R
       NEW met1 TAPER ( 96830 186150 ) M1M2_PR_R
       NEW met1 ( 96830 183770 ) M1M2_PR_R
-<<<<<<< HEAD
-      NEW met1 ( 98210 151130 ) M1M2_PR_R
-      NEW li1 TAPER ( 100050 151130 ) L1M1_PR_R
-      NEW li1 TAPER ( 137770 210630 ) L1M1_PR_R
-      NEW li1 TAPER ( 150650 210630 ) L1M1_PR_R
-=======
->>>>>>> 57c59a64
       NEW li1 TAPER ( 140990 175270 ) L1M1_PR_R
       NEW met1 TAPER ( 140990 175270 ) M1M2_PR_R
       NEW met1 ( 140990 159290 ) M1M2_PR_R
       NEW li1 TAPER ( 143750 159290 ) L1M1_PR_R
       NEW li1 TAPER ( 131790 172210 ) L1M1_PR_R
-      NEW met1 TAPER ( 130410 172210 ) M1M2_PR_R
-      NEW met1 ( 130410 175270 ) M1M2_PR_R
-      NEW li1 TAPER ( 125810 183770 ) L1M1_PR_R
-      NEW met1 TAPER ( 125810 183770 ) M1M2_PR_R
+      NEW met1 TAPER ( 131790 172210 ) M1M2_PR_R
+      NEW met1 ( 131790 175270 ) M1M2_PR_R
+      NEW li1 TAPER ( 125810 183430 ) L1M1_PR_R
+      NEW met1 TAPER ( 125810 183430 ) M1M2_PR_R
       NEW met1 ( 125810 175270 ) M1M2_PR_R
-<<<<<<< HEAD
-      NEW li1 TAPER ( 111550 200090 ) L1M1_PR_R
-      NEW met1 TAPER ( 111550 200090 ) M1M2_PR_R
-      NEW met1 ( 111550 197370 ) M1M2_PR_R
-      NEW met1 ( 125810 197370 ) M1M2_PR_R
-      NEW li1 TAPER ( 126270 199750 ) L1M1_PR_R
-      NEW met1 TAPER ( 125810 199750 ) M1M2_PR_R
-      NEW met1 ( 125810 186150 ) M1M2_PR_R ;
-=======
       NEW met1 ( 125810 186150 ) M1M2_PR_R
       NEW li1 TAPER ( 150650 210970 ) L1M1_PR_R
       NEW li1 TAPER ( 126270 200090 ) L1M1_PR_R
@@ -518,55 +440,61 @@
       NEW met1 TAPER ( 137770 210970 ) RECT ( -355 -70 0 70 ) 
       NEW met1 TAPER ( 137770 214030 ) RECT ( -490 -70 0 70 ) 
       NEW met1 TAPER ( 111550 200090 ) RECT ( -355 -70 0 70 )  ;
->>>>>>> 57c59a64
     - clknet_2_3__leaf_clk ( _412_ CLK ) ( _419_ CLK ) ( _420_ CLK ) ( _422_ CLK ) ( _435_ CLK ) ( _436_ CLK ) ( _438_ CLK )
       ( _439_ CLK ) ( clkbuf_2_3__f_clk X ) + USE CLOCK + NONDEFAULTRULE NDR_3W_3S
-      + ROUTED met1 ( 165830 175610 210 ) ( 171580 * 210 )
+      + ROUTED met1 TAPER ( 204010 194310 ) ( 205850 * )
+      NEW met2 ( 201250 164730 210 ) ( * 177990 210 )
+      NEW met1 ( 201250 177990 210 ) ( 205620 * 210 )
+      NEW met1 TAPER ( 205620 177990 ) ( 207230 * )
+      NEW met1 ( 192050 177990 210 ) ( 201250 * 210 )
+      NEW met2 ( 192050 153850 210 ) ( * 164730 210 )
+      NEW met1 ( 192050 164730 210 ) ( 199535 * 210 )
+      NEW met1 TAPER ( 199535 164730 ) ( 201250 * )
+      NEW met2 ( 192050 177990 210 ) ( * 191930 210 )
+      NEW met1 ( 165830 175610 210 ) ( 171580 * 210 )
       NEW met1 TAPER ( 171580 175610 ) ( 173190 * )
-      NEW met2 ( 170890 170510 210 ) ( * 175610 210 )
-      NEW met2 ( 192050 179350 210 ) ( * 191590 210 )
-      NEW met1 ( 173190 179350 210 ) ( 192050 * 210 )
-      NEW met2 ( 173190 175610 210 ) ( * 179350 210 )
-      NEW met1 TAPER ( 204010 194310 ) ( 205850 * )
-      NEW met2 ( 192050 153850 210 ) ( * 179350 210 )
+      NEW met2 ( 170430 170510 210 ) ( * 175610 210 )
+      NEW met2 ( 177330 164730 210 ) ( * 170510 210 )
+      NEW met1 TAPER ( 170430 170510 ) ( 173135 * )
+      NEW met1 ( 173135 170510 210 ) ( 177330 * 210 )
+      NEW met1 ( 177330 164730 210 ) ( 192050 * 210 )
       NEW met1 ( 153870 175610 210 ) ( * 176460 210 )
       NEW met1 TAPER ( 153870 176460 ) ( * 177990 )
       NEW met1 TAPER ( 153870 177990 ) ( 154790 * )
       NEW met1 ( 153870 175610 210 ) ( 165830 * 210 )
-      NEW met1 ( 192050 164730 210 ) ( 193200 * 210 )
-      NEW met2 ( 201250 164390 210 ) ( * 178330 210 )
-      NEW met1 ( 201250 178330 210 ) ( 205620 * 210 )
-      NEW met1 TAPER ( 205620 178330 ) ( 207230 * )
-      NEW met1 ( 193200 164390 210 ) ( * 164730 210 )
-      NEW met1 ( 193200 164390 210 ) ( 199410 * 210 )
-      NEW met1 TAPER ( 199410 164390 ) ( 201250 * )
       NEW met2 ( 165830 175610 210 ) ( * 193200 210 )
       NEW met2 ( 163990 193200 210 ) ( 165830 * 210 )
       NEW met2 ( 163990 193200 210 ) ( * 210630 210 )
-      NEW met2 ( 192050 191590 210 ) ( * 194310 210 )
+      NEW met2 ( 192050 191930 210 ) ( * 194310 210 )
       NEW met1 ( 192050 194310 210 ) ( 204010 * 210 )
+      NEW li1 TAPER ( 192050 191930 ) L1M1_PR_R
+      NEW met1 TAPER ( 192050 191930 ) M1M2_PR_R
+      NEW li1 TAPER ( 205850 194310 ) L1M1_PR_R
+      NEW li1 TAPER ( 201250 164730 ) L1M1_PR_R
+      NEW met1 TAPER ( 201250 164730 ) M1M2_PR_R
+      NEW met1 ( 201250 177990 ) M1M2_PR_R
+      NEW li1 TAPER ( 207230 177990 ) L1M1_PR_R
+      NEW met1 ( 192050 177990 ) M1M2_PR_R
+      NEW li1 TAPER ( 192050 153850 ) L1M1_PR_R
+      NEW met1 TAPER ( 192050 153850 ) M1M2_PR_R
+      NEW met1 ( 192050 164730 ) M1M2_PR_R
       NEW met1 ( 165830 175610 ) M1M2_PR_R
       NEW li1 TAPER ( 173190 175610 ) L1M1_PR_R
-      NEW li1 TAPER ( 170890 170510 ) L1M1_PR_R
-      NEW met1 TAPER ( 170890 170510 ) M1M2_PR_R
-      NEW met1 ( 170890 175610 ) M1M2_PR_R
-      NEW li1 TAPER ( 192050 191590 ) L1M1_PR_R
-      NEW met1 TAPER ( 192050 191590 ) M1M2_PR_R
-      NEW met1 ( 192050 179350 ) M1M2_PR_R
-      NEW met1 ( 173190 179350 ) M1M2_PR_R
-      NEW met1 TAPER ( 173190 175610 ) M1M2_PR_R
-      NEW met1 ( 192050 164730 ) M1M2_PR_R
-      NEW li1 TAPER ( 205850 194310 ) L1M1_PR_R
-      NEW li1 TAPER ( 192050 153850 ) L1M1_PR_R
-      NEW met1 TAPER ( 192050 153850 ) M1M2_PR_R
+      NEW li1 TAPER ( 170430 170510 ) L1M1_PR_R
+      NEW met1 TAPER ( 170430 170510 ) M1M2_PR_R
+      NEW met1 ( 170430 175610 ) M1M2_PR_R
+      NEW met1 ( 177330 164730 ) M1M2_PR_R
+      NEW met1 ( 177330 170510 ) M1M2_PR_R
       NEW li1 TAPER ( 154790 177990 ) L1M1_PR_R
-      NEW li1 TAPER ( 201250 164390 ) L1M1_PR_R
-      NEW met1 TAPER ( 201250 164390 ) M1M2_PR_R
-      NEW met1 ( 201250 178330 ) M1M2_PR_R
-      NEW li1 TAPER ( 207230 178330 ) L1M1_PR_R
       NEW li1 TAPER ( 163990 210630 ) L1M1_PR_R
       NEW met1 TAPER ( 163990 210630 ) M1M2_PR_R
-      NEW met1 ( 192050 194310 ) M1M2_PR_R ;
+      NEW met1 ( 192050 194310 ) M1M2_PR_R
+      NEW met1 TAPER ( 192050 191930 ) RECT ( -355 -70 0 70 ) 
+      NEW met1 TAPER ( 201250 164730 ) RECT ( -355 -70 0 70 ) 
+      NEW met1 TAPER ( 192050 153850 ) RECT ( -355 -70 0 70 ) 
+      NEW met1 TAPER ( 170430 170510 ) RECT ( -355 -70 0 70 ) 
+      NEW met1 TAPER ( 170430 175610 ) RECT ( -490 -70 0 70 ) 
+      NEW met1 TAPER ( 163990 210630 ) RECT ( -355 -70 0 70 )  ;
     - ctrl.state.out\[1\] ( _412_ Q ) ( _290_ B2 ) ( _285_ A ) + USE SIGNAL
       + ROUTED met1 ( 167670 208250 ) ( 170890 * )
       NEW met2 ( 170890 208250 ) ( * 209950 )
@@ -584,13 +512,6 @@
       NEW met1 ( 158010 191590 ) ( 158470 * )
       NEW met2 ( 158470 191590 ) ( * 194650 )
       NEW met1 ( 158470 194650 ) ( 167210 * )
-<<<<<<< HEAD
-      NEW met1 ( 158470 207570 ) M1M2_PR
-      NEW li1 ( 158470 209950 ) L1M1_PR_MR
-      NEW met1 ( 158470 209950 ) M1M2_PR
-      NEW li1 ( 158010 213350 ) L1M1_PR_MR
-      NEW met1 ( 158470 213350 ) M1M2_PR
-=======
       NEW met2 ( 158470 200430 ) ( * 207000 )
       NEW met1 ( 158010 211650 ) ( 158470 * )
       NEW met2 ( 158010 211650 ) ( * 213350 )
@@ -598,7 +519,6 @@
       NEW met2 ( 158010 207000 ) ( 158470 * )
       NEW met2 ( 158010 207000 ) ( * 207570 )
       NEW met1 ( 158010 207570 ) ( 166290 * )
->>>>>>> 57c59a64
       NEW li1 ( 167210 194650 ) L1M1_PR_MR
       NEW li1 ( 166290 207570 ) L1M1_PR_MR
       NEW li1 ( 158010 200090 ) L1M1_PR_MR
