--- conflicted
+++ resolved
@@ -28,13 +28,12 @@
 #include "openroad/InitOpenRoad.hh"
 #include "InitFlute.hh"
 
-<<<<<<< HEAD
+
 #include "ioPlacer/src/MakeIoplacer.h"
-=======
+
 #include "resizer/MakeResizer.hh"
 #include "opendp/MakeOpendp.h"
 #include "replace/src/MakeReplace.h"
->>>>>>> 01b0ec9b
 
 namespace sta {
 extern const char *openroad_tcl_inits[];
@@ -98,13 +97,9 @@
   db_ = dbDatabase::create();
   sta_ = makeDbSta();
   verilog_network_ = makeDbVerilogNetwork();
-<<<<<<< HEAD
-  resizer_ = ord::makeResizer();
   ioPlacer_ = (IOPlacementKernel*) makeIoplacer();
-=======
   resizer_ = makeResizer();
   opendp_ = makeOpendp();
->>>>>>> 01b0ec9b
 
   // Init components.
   Openroad_Init(tcl_interp);
@@ -117,13 +112,8 @@
   initDbVerilogNetwork(this);
   initIoplacer(this);
   initFlute(prog_arg);
-<<<<<<< HEAD
-  Replace_Init(tcl_interp);
-  Ioplacer_Init(tcl_interp);
-=======
   initReplace(this);
   initOpendp(this);
->>>>>>> 01b0ec9b
 
   // Import exported commands to global namespace.
   Tcl_Eval(tcl_interp, "sta::define_sta_cmds");
