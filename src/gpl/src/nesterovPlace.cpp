--- conflicted
+++ resolved
@@ -217,7 +217,6 @@
     return;
   }
 
-<<<<<<< HEAD
   // divergence detection on
   // Wirelength / density gradient calculation
   if (isnan(wireLengthGradSum_) || isinf(wireLengthGradSum_)
@@ -225,29 +224,6 @@
     isDiverged_ = true;
     divergeMsg_ = "RePlAce diverged at wire/density gradient Sum.";
     divergeCode_ = 306;
-=======
-  // approximately fill in
-  // prevSLPCoordi_ to calculate lc vars
-  updateInitialPrevSLPCoordi();
-
-  // bin, FFT, wlen update with prevSLPCoordi.
-  nb_->updateGCellDensityCenterLocation(prevSLPCoordi_);
-  nb_->updateDensityForceBin();
-  nb_->updateWireLengthForceWA(wireLengthCoefX_, wireLengthCoefY_);
-
-  // update previSumGrads_, prevSLPWireLengthGrads_, prevSLPDensityGrads_
-  updateGradients(
-      prevSLPSumGrads_, prevSLPWireLengthGrads_, prevSLPDensityGrads_);
-
-  if (wireLengthGradSum_ == 0) {
-    densityPenalty_ = npVars_.initDensityPenalty;
-    updateGradients(
-        prevSLPSumGrads_, prevSLPWireLengthGrads_, prevSLPDensityGrads_);
-  }
-
-  if (isDiverged_) {
-    return;
->>>>>>> f1293afb
   }
 }
 
@@ -263,16 +239,8 @@
     totalBaseWireLengthCoeff += nb->getBaseWireLengthCoef();
   }
 
-<<<<<<< HEAD
   average_overflow_ = total_sum_overflow_ / nbVec_.size();
   baseWireLengthCoef_ = totalBaseWireLengthCoeff / nbVec_.size();
-=======
-  if (wireLengthGradSum_ != 0) {
-    densityPenalty_
-        = (wireLengthGradSum_ / densityGradSum_) * npVars_.initDensityPenalty;
-  }
->>>>>>> f1293afb
-
   updateWireLengthCoef(average_overflow_);
 
   nbc_->updateWireLengthForceWA(wireLengthCoefX_, wireLengthCoefY_);
@@ -468,24 +436,6 @@
       }
     }
 
-<<<<<<< HEAD
-=======
-    if (iter == 0 || (iter + 1) % 10 == 0) {
-      log_->report("[NesterovSolve] Iter: {} overflow: {:g} HPWL: {}",
-                   iter + 1,
-                   sumOverflowUnscaled_,
-                   prevHpwl_);
-    }
-
-    // Early iterations may have much lower overflow which misleads
-    // the divergence check.  This can happen when timing-driven comes
-    // on and increases overflow (due the increased net weights).
-    if (iter > 50 && minSumOverflow > sumOverflowUnscaled_) {
-      minSumOverflow = sumOverflowUnscaled_;
-      hpwlWithMinSumOverflow = prevHpwl_;
-    }
-
->>>>>>> f1293afb
     // timing driven feature
     // do reweight on timing-critical nets.
     if (npVars_.timingDrivenMode
