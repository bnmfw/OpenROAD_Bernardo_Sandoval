--- conflicted
+++ resolved
@@ -1,14 +1,8 @@
 # Global Placement
 
 The global placement module in OpenROAD (`gpl`) is based on the open-source
-<<<<<<< HEAD
-RePlAce tool, from the
-paper "Advancing Solution Quality and Routability Validation in
-Global Placement".
-=======
 RePlAce tool, from the paper "Advancing Solution Quality and Routability Validation
 in Global Placement".
->>>>>>> 9f42363f
 
 Features:
 
@@ -29,22 +23,6 @@
 ```{note}
 - Parameters in square brackets `[-param param]` are optional.
 - Parameters without square brackets `-param2 param2` are required.
-<<<<<<< HEAD
-=======
-```
-
-### Global Placement
-
-When using the `-timing_driven` flag, `gpl` does a virtual `repair_design` 
-to find slacks and
-weight nets with low slack. It adjusts the worst slacks (modified with 
-`-timing_driven_nets_percentage`) using a multiplier (modified with 
-`-timing_driven_net_weight_max`). The multiplier
-is scaled from the full value for the worst slack, to 1.0 at the
-`timing_driven_nets_percentage` point. Use the `set_wire_rc` command to set
-resistance and capacitance of estimated wires used for timing.
-
->>>>>>> 9f42363f
 ```
 
 ### Global Placement
@@ -86,15 +64,9 @@
     [-initial_place_max_fanout initial_place_max_fanout]
     [-pad_left pad_left]
     [-pad_right pad_right]
-<<<<<<< HEAD
     [-force_cpu]
     [-skip_io]
     [-skip_nesterov_place]
-=======
-    [-verbose_level level]
-    [-force_cpu]
-    [-skip_io]
->>>>>>> 9f42363f
     [-routability_check_overflow routability_check_overflow]
     [-routability_max_density routability_max_density]
     [-routability_max_bloat_iter routability_max_bloat_iter]
@@ -108,11 +80,7 @@
     [-timing_driven_nets_percentage]
 ```
 
-<<<<<<< HEAD
 #### Options
-=======
-#### General Arguments
->>>>>>> 9f42363f
 
 | Switch Name | Description |
 | ----- | ----- |
@@ -131,10 +99,6 @@
 | `-initial_place_max_fanout` | Set net escape condition in initial place when $fanout \geq initial\_place\_max\_fanout$. The default value is 200. Allowed values are integers `[1, MAX_INT]`. |
 | `-pad_left` | Set left padding in terms of number of sites. The default value is 0, and the allowed values are integers `[1, MAX_INT]` |
 | `-pad_right` | Set right padding in terms of number of sites. The default value is 0, and the allowed values are integers `[1, MAX_INT]` |
-<<<<<<< HEAD
-=======
-| `-verbose_level` | Set verbose level for `gpl`. The default value is 1. Allowed values are integers `[0, 5]`. |
->>>>>>> 9f42363f
 | `-force_cpu` | Force to use the CPU solver even if the GPU is available. |
 | `-skip_io` | Flag to ignore the IO ports when computing wirelength during placement. The default value is False, allowed values are boolean. |
 
@@ -159,7 +123,6 @@
 | `-timing_driven_net_weight_max` | Set the multiplier for the most timing-critical nets. The default value is `1.9`, and the allowed values are floats. |
 | `-timing_driven_nets_percentage` | Set the reweighted percentage of nets in timing-driven mode. The default value is 10. Allowed values are floats `[0, 100]`. |
 
-<<<<<<< HEAD
 ### Cluster Flops
 
 This command does flop clustering based on parameters.
@@ -184,13 +147,7 @@
 
 If you are a developer, you might find these useful. More details can be found in the [source file](./src/replace.cpp) or the [swig file](./src/replace.i).
 
-=======
-
-### Useful developer functions
-
-If you are a developer, you might find these useful. More details can be found in the [source file](./src/replace.cpp) or the [swig file](./src/replace.i).
-
-```tcl
+```
 # debugging global placement 
 global_placement_debug -pause -update -inst -draw_bins -initial
 
@@ -198,40 +155,7 @@
 get_global_placement_uniform_density -pad_left -pad_right 
 ```
 
-### Cluster Flops
-
-Cluster single bit flops into multi-bit flops.
-
-```
-cluster_flops
-    [-tray_weight tray_weight]
-    [-timing_weight timing_weight]
-    [-max_split_size max_split_size]
-    [-num_paths num_paths]
->>>>>>> 9f42363f
-```
-# debugging global placement 
-global_placement_debug -pause -update -inst -draw_bins -initial
-
-<<<<<<< HEAD
-# adds padding and gets global placement uniform target density
-get_global_placement_uniform_density -pad_left -pad_right 
-```
-=======
-#### General Arguments
-
-| Switch Name | Description |
-| ----- | ----- |
-| `-tray_weight` | Set the weighting factor for tray cost (recommended to be `[20.0, float]`). |
-| `-timing_weight` | Set the weighting factor for timing-critical paths in (recommended to be `[1.0. float]`). |
-| `-max_split_size` | The maximum size of a single pointset after running the pointset decomposition algorithm for runtime improvement (default = 250). |
-| `num_paths` | Number of timing-critical paths to consider (default = 0). |
-
-
-## Example Scripts
-
 Example scripts demonstrating how to run `gpl` on a sample design on `core01` as follows:
->>>>>>> 9f42363f
 
 ```shell
 ./test/core01.tcl
@@ -304,13 +228,9 @@
     D. J.-H. Huang, Y. Luo, C.-C. Teng and C.-K. Cheng, "ePlace-MS:
     Electrostatics based Placement for Mixed-Size Circuits", IEEE TCAD 34(5)
     (2015), pp. 685-698. [(.pdf)](https://cseweb.ucsd.edu/~jlu/papers/eplace-ms-tcad14/paper.pdf)
-<<<<<<< HEAD
-
-=======
 -   A. B. Kahng, J. Li and L. Wang,   
     "Improved Flop Tray-Based Design Implementation for Power Reduction",   
     IEEE/ACM ICCAD, 2016, pp. 20:1-20:8.   
->>>>>>> 9f42363f
 -   The timing-driven mode has been implemented by
     Mingyu Woo (only available in [legacy repo in standalone
     branch](https://github.com/The-OpenROAD-Project/RePlAce/tree/standalone).)
