--- conflicted
+++ resolved
@@ -1101,19 +1101,13 @@
 
       int trackSpace = _grid->getMinWidths()[layer - 1];
 
-<<<<<<< HEAD
       for (odb::Rect& obs : layerObstructions) {
-=======
-      for (odb::Rect& obs : layerObstacles) {
         if (obs.xMax() <= _grid->getLowerLeftX() || obs.xMin() >= _grid->getUpperRightX() ||
-	    obs.yMax() <= _grid->getLowerLeftY() || obs.yMin() >= _grid->getUpperRightY()) {
-		std::cout << "[WARNING] Ignoring an obstruction on "
-			  << routingLayer.getName()
-			  <<" outside the die area.\n";
-		continue;
-	}
-
->>>>>>> cb26f824
+	          obs.yMax() <= _grid->getLowerLeftY() || obs.yMin() >= _grid->getUpperRightY()) {
+          _logger->info(GRT, 209, "Ignoring an obstruction on layer {} outside the die area.", layer);
+      		continue;
+      	}
+
         odb::Rect firstTileBox;
         odb::Rect lastTileBox;
 
