--- conflicted
+++ resolved
@@ -240,13 +240,8 @@
   def
   lef
   gui
-<<<<<<< HEAD
   opendb
-  
-=======
   flute
-
->>>>>>> 5158ebbd
   Threads::Threads
   OpenMP::OpenMP_CXX
   Boost::boost
