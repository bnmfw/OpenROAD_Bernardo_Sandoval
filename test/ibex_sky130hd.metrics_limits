--- conflicted
+++ resolved
@@ -1,15 +1,4 @@
 {
-<<<<<<< HEAD
-  "instance_count" : "18421.2"
- ,"design_area" : "405916.8"
- ,"utilization" : "4.56"
- ,"worst_slack_min" : "-3.1831323016733615"
- ,"worst_slack_max" : "-6.100307330225523"
- ,"tns_max" : "-6167.553605145834"
- ,"clock_skew" : "6.91716943302796"
- ,"max_slew_violations" : "910"
- ,"max_capacitance_violations" : "23"
-=======
   "instance_count" : "18835.2"
  ,"design_area" : "416214.0"
  ,"utilization" : "4.68"
@@ -19,7 +8,6 @@
  ,"clock_skew" : "5.562538853643624"
  ,"max_slew_violations" : "1"
  ,"max_capacitance_violations" : "1"
->>>>>>> 1ff4c967
  ,"max_fanout_violations" : "0"
  ,"ANT::errors" : "0"
  ,"DRT::drv" : "0"
